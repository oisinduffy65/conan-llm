package view;

import javafx.event.EventHandler;
import javafx.scene.CacheHint;
import javafx.scene.Group;
import javafx.scene.Node;
import javafx.scene.control.*;
import javafx.scene.input.KeyCode;
import javafx.scene.input.KeyCodeCombination;
import javafx.scene.input.KeyCombination;
import javafx.scene.input.KeyEvent;
import javafx.scene.layout.BorderPane;
import javafx.scene.layout.FlowPane;
import model.BoxReference;
import start.Constants;

import java.util.Arrays;
import java.util.HashMap;
import java.util.List;
import java.util.prefs.Preferences;
import java.util.regex.Matcher;
import java.util.regex.Pattern;

import static javafx.scene.input.KeyCode.*;
import static javafx.scene.input.KeyCombination.SHIFT_DOWN;
import static javafx.scene.input.KeyCombination.SHORTCUT_DOWN;
import static view.ViewUtil.addFocusListener;
import static view.ViewUtil.checkShortcut;


public class RowPane extends BorderPane {
    final static KeyCombination ctrlLeft = new KeyCodeCombination(LEFT, SHORTCUT_DOWN);
    final static KeyCombination ctrlRight = new KeyCodeCombination(RIGHT, SHORTCUT_DOWN);
    final static KeyCombination ctrlZ = new KeyCodeCombination(Z, SHORTCUT_DOWN);
    final static KeyCombination ctrlShiftZ = new KeyCodeCombination(Z, SHORTCUT_DOWN, SHIFT_DOWN);
    final static KeyCombination ctrlY = new KeyCodeCombination(Y, SHORTCUT_DOWN);
    private static final HashMap<String, List<Boolean>> ruleBox;
    private static final HashMap<String, Integer> ruleMap;
    private String errorStatus;
    private String parsingStatus;
    static Pattern p = Pattern.compile("^(([1-9]\\d*)?-?([1-9]\\d*)?)?$");


    static {
        List<Boolean> ft = Arrays.asList(false, true, true);
        List<Boolean> tf = Arrays.asList(true, false, true);
        ruleBox = new HashMap<>();
        ruleBox.put(Constants.disjunctionElim, ft);
        ruleBox.put(Constants.implicationIntro, tf);
        ruleBox.put(Constants.negationIntro, tf);
        ruleBox.put(Constants.forallIntro, tf);
        ruleBox.put(Constants.existsElim, ft);
        ruleBox.put(Constants.equalityIntro, ft);
        ruleBox.put(Constants.proofByContradiction, tf);
    }

    static {
        ruleMap = new HashMap<String, Integer>();
        ruleMap.put(Constants.conjunctionIntro, 2);
        ruleMap.put(Constants.conjunctionElim1, 1);
        ruleMap.put(Constants.conjunctionElim2, 1);
        ruleMap.put(Constants.disjunctionIntro1, 1);
        ruleMap.put(Constants.disjunctionIntro2, 1);
        ruleMap.put(Constants.disjunctionElim, 3);
        ruleMap.put(Constants.implicationIntro, 1);
        ruleMap.put(Constants.implicationElim, 2);
        ruleMap.put(Constants.contradictionElim, 1);
        ruleMap.put(Constants.negationIntro, 1);
        ruleMap.put(Constants.negationElim, 2);
        ruleMap.put(Constants.doubleNegationElim, 1);
        ruleMap.put(Constants.premise, 0);
        ruleMap.put(Constants.forallIntro, 1);
        ruleMap.put(Constants.forallElim, 1);
        ruleMap.put(Constants.existsIntro, 1);
        ruleMap.put(Constants.existsElim, 2);
        ruleMap.put(Constants.equalityElim, 2);
        ruleMap.put(Constants.equalityIntro, 0);
        ruleMap.put(Constants.assumption, 0);
        ruleMap.put(Constants.freshVar, 0);
        ruleMap.put(Constants.modusTollens, 2);
        ruleMap.put(Constants.lawOfExcludedMiddle, 0);
        ruleMap.put(Constants.proofByContradiction, 1);
        ruleMap.put(Constants.doubleNegationIntro, 1);
        ruleMap.put(Constants.copy, 1);
    }

    private int numberOfPrompts;
    private boolean isFirstRowInBox;
    private int nrOfClosingBoxes;

    public void setErrorStatus(String s) {
        this.errorStatus = s;
    }
    public String getErrorStatus() {
        return this.errorStatus;
    }
    public void setParsingStatus(String s) {
        this.parsingStatus = s;
    }
    public String getParsingStatus() {return this.parsingStatus;}


        // Always call init after adding RowPane to rList
    public RowPane(boolean isFirstRowInBox, int nrOfClosingBoxes) {
        super();
        this.isFirstRowInBox = isFirstRowInBox;
        this.setNrOfClosingBoxes(nrOfClosingBoxes);
        this.numberOfPrompts = 0;
        TextField tfExpression = new TextField();
        tfExpression.setPromptText("Formula");
        tfExpression.setId("expression");
        tfExpression.getStyleClass().add("myText");
        tfExpression.setPrefWidth(580);
        this.setCenter(tfExpression);
        this.setRight(new RulePane());
        this.setCache(true);
        this.setCacheShape(true);
        this.setCacheHint(CacheHint.DEFAULT);
    }

    public void init(ProofView pv, List<RowPane> rList) {
        setListeners(pv, rList);
        setMenu(pv, rList);
    }

    private void setMenu(ProofView pv, List<RowPane> rList) {
        ContextMenu contextMenu = new ContextMenu();
<<<<<<< HEAD
        MenuItem insertAbove = new MenuItem("Insert above");
        MenuItem insertHere = new MenuItem("Insert here (Enter)");
        MenuItem insertBelow = new MenuItem("Insert below box (Shift+Enter)");
        MenuItem insertBox = new MenuItem("Insert box (CTRL+B)");
        MenuItem delete = new MenuItem("Delete (CTRL+D)");
=======
        MenuItem insertAbove = new MenuItem("Insert row above");
        MenuItem insertHere = new MenuItem("Insert row (Enter)");
        MenuItem insertBelow = new MenuItem("Insert row below current box (Shift+Enter)");
        MenuItem insertBox = new MenuItem("Open box (CTRL+B)");
        MenuItem delete = new MenuItem("Delete current row or box (CTRL+D)");
>>>>>>> cb08b71c
        contextMenu.getItems().add(delete);
        contextMenu.getItems().add(insertAbove);
        contextMenu.getItems().add(insertHere);
        contextMenu.getItems().add(insertBelow);
        contextMenu.getItems().add(insertBox);
        for (int i = 0; i < 3; i++) {
            getRulePrompt(i).setContextMenu(contextMenu);
        }
        getExpression().setContextMenu(contextMenu);
        getRule().setContextMenu(contextMenu);


        delete.setOnAction(event -> {
            int rowOfPressedButton = rList.indexOf(this) + 1;
            pv.deleteRow(rowOfPressedButton);
        });
        insertAbove.setOnAction(event -> {
            int rowOfPressedButton = rList.indexOf(this) + 1;
            pv.insertNewRow(rowOfPressedButton, BoxReference.BEFORE);
        });
        insertHere.setOnAction(event -> {
            int rowOfPressedButton = rList.indexOf(this) + 1;
            pv.insertNewRow(rowOfPressedButton, BoxReference.AFTER);
        });
        insertBelow.setOnAction(event -> {
            int rowOfPressedButton = rList.indexOf(this) + 1;
            pv.addRowAfterBox(rowOfPressedButton);
        });
        insertBox.setOnAction(event -> {
            int rowOfPressedButton = rList.indexOf(this) + 1;
            pv.insertNewBox(rowOfPressedButton);
        });
    }

    private void setListeners(ProofView pv, List<RowPane> rList) {
        new ExpressionFocus(getExpression(), pv, rList);
        getExpression().textProperty().addListener((ov, oldValue, newValue) -> {
            newValue = checkShortcut(newValue);
            setExpression(newValue);
            int rpIndex = rList.indexOf(this);
            pv.getProof().updateFormulaRow(newValue, rpIndex + 1);
        });
        new RuleFocus(getRule(), pv, rList);
        getRule().textProperty().addListener((ov, oldValue, newValue) -> {
            String changedValue = checkShortcut(newValue, true);
            if (!changedValue.equals(newValue)) {
                setRule(changedValue);
                return;
            }
            int rpIndex = rList.indexOf(this);
//            if (newValue.equals("Ass.") || newValue.equals("Fresh")) {
//                pv.insertNewBox(rpIndex + 1);
//            }
            try {
                pv.getProof().updateRuleRow(newValue, rpIndex + 1);
            } catch (IllegalAccessException e) {
                e.printStackTrace();
            } catch (InstantiationException e) {
                e.printStackTrace();
            }
            newValue = newValue.replaceAll("^(∃|∀)[a-z](i|e)$", "$1$2");
            setPrompts(ruleMap.getOrDefault(newValue, -1));
            setPromptsPromptText(ruleBox.getOrDefault(newValue, Arrays.asList(false, false, true)));
        });
        for (int i = 0; i < 3; i++) {
            new PromptFocus(getRulePrompt(i), pv, rList, i);
            setPromptListener(getRulePrompt(i), pv, rList, i);
        }
    }

    private void setPromptListener(TextField prompt, ProofView pv, List<RowPane> rList, int promptIndex) {
        prompt.textProperty().addListener((observable, oldValue, newValue) -> {
            Matcher m = p.matcher(newValue);
            if (m.matches()) {
                int rpNr = rList.indexOf(this) + 1;
                pv.getProof().rulePromptUpdate(rpNr, promptIndex + 1, newValue);
            } else {
                prompt.setText(oldValue);

            }
        });
    }

    public boolean getIsFirstRowInBox() {
        return isFirstRowInBox;
    }

    public void setIsFirstRowInBox(boolean b) {
        isFirstRowInBox = b;
    }

    public int getNrOfClosingBoxes() {
        return nrOfClosingBoxes;
    }

    public void setNrOfClosingBoxes(int nrOfClosingBoxes) {
        this.nrOfClosingBoxes = nrOfClosingBoxes;
    }

    public void incrementNrOfClosingBoxes() {
        nrOfClosingBoxes++;
    }

    public void decrementNrOfClosingBoxes() {
        nrOfClosingBoxes--;
    }

    public TextField getExpression() {
        return (TextField) this.getCenter();
    }

    public void setExpression(String s) {
        getExpression().setText(s);
    }

    public TextField getRule() {
        return (TextField) ((FlowPane) this.getRight()).getChildren().get(0);
    }

    public void setRule(String s) {
        getRule().setText(s);
    }

    private TextField getClosestPromptFromLeft(int index) {
        System.out.println(index);
        if (index >= this.numberOfPrompts)
            index = this.numberOfPrompts - 1;
        if (index == -1)
            return getRule();
        return getRulePrompt(index);
    }

    public void setRulePrompt(int i, String s) {
        getRulePrompt(i).setText(s);
    }

    public TextField getRulePrompt(int index) {
        return (TextField) ((FlowPane) this.getRight()).getChildren().get(1+index);
    }

    private void hideAndClearPrompts() {
        for (int i = 0; i < 3; i++) {
            getRulePrompt(i).setVisible(false);
            getRulePrompt(i).clear();
        }
    }

    private void setPromptsPromptText(List<Boolean> isBoxRef) {
        for (int i = 0; i < 3; i++) {
            if (isBoxRef.get(i))
                getRulePrompt(i).setPromptText(Constants.intervalPromptText);
            else
                getRulePrompt(i).setPromptText(Constants.rowPromptText);
        }
    }

    public int getNumberOfPrompts() {
        return this.numberOfPrompts;
    }
    private void setPrompts(int n) {
        hideAndClearPrompts();
        this.numberOfPrompts = n;
        switch (n) {
            case 3:
                getRulePrompt(2).setVisible(true);
            case 2:
                getRulePrompt(1).setVisible(true);
            case 1:
                getRulePrompt(0).setVisible(true);
            default:
                break;
        }
        if (n > 0) {
            getClosestPromptFromLeft(0).requestFocus();
        }
      //if the rule has rule promps
        /*
        if (n > 0) {
            System.out.println(n);
            Preferences prefs = Preferences.userRoot().node("General");
            //if generate is checked and if popup has not been disabled. 
            if (prefs.getBoolean("generate", true) && prefs.getBoolean("generateHelp", true)) { 
                Alert popup = new Alert(Alert.AlertType.CONFIRMATION);
                popup.setDialogPane(new DialogPane() {
                    @Override
                    protected Node createDetailsButton() {
                        CheckBox doNotShowMeThis = new CheckBox();
                        doNotShowMeThis.setSelected(true);
                        doNotShowMeThis.setText("Please stop annoying me.");
                        doNotShowMeThis.setOnAction(e -> {
                            if (doNotShowMeThis.isSelected()) {
                                prefs.putBoolean("generateHelp", false);
                            } else {
                                prefs.putBoolean("generateHelp", true);
                            }
                        });
                        return doNotShowMeThis;
                    }
                });
                popup.setTitle("Generate");
                popup.setHeaderText("Generating expressions");
                popup.getDialogPane().getButtonTypes().addAll(ButtonType.OK);
                popup.getDialogPane().setContentText("You may generate an expression by leaving the expression field empty and inputting valid and verified references.\n\n"
                + Constants.forallIntro + " may generate if you type the variable name between " + Constants.forall + " and " + Constants.introduction + ". E.g." + Constants.forall + "x" + Constants.introduction +"\n\n"
                + "The rules " + Constants.existsIntro + ", " + Constants.equalityIntro + " and " + Constants.equalityElim + " may not generate\n\n"
                );
                popup.getDialogPane().setExpandableContent(new Group());
                popup.getDialogPane().setExpanded(true);
                popup.show();
            }
        }
       */ 
    }

    private abstract class HotkeyMapper {
        private HotkeyMapper(TextField trigger, ProofView pv, List<RowPane> rList) {
            addFocusListener(trigger, pv);
            trigger.setOnKeyPressed(new EventHandler<KeyEvent>() {
                @Override
                public void handle(KeyEvent key) {
                    int index = rList.indexOf(RowPane.this);
                    if (ctrlY.match(key) || ctrlShiftZ.match(key)) {
                        pv.redo();
                        key.consume();
                    } else if (ctrlZ.match(key)) {
                        pv.undo();
                        key.consume();
                    } else if (ctrlLeft.match(key)) {
                        focusLeft();
                    } else if (ctrlRight.match(key)) {
                        focusRight();
                    } else if (key.getCode() == KeyCode.DOWN) {
                        if (index + 1 >= rList.size())
                            pv.addRowAfterBox(index + 1);
                        focus(pv, rList, index + 1);
                    } else if (key.getCode() == KeyCode.UP) {
                        if (index - 1 >= 0) {
                            focus(pv, rList, index - 1);
                        } else {
                            pv.insertNewRow(0, BoxReference.AFTER);
                        }
                    }
                }
            });
        }

        public abstract void focus(ProofView pv, List<RowPane> rList, int index);

        public abstract void focusLeft();

        public abstract void focusRight();
    }

    private class RuleFocus extends HotkeyMapper {
        private RuleFocus(TextField trigger, ProofView pv, List<RowPane> rList) {
            super(trigger, pv, rList);
        }

        @Override
        public void focus(ProofView pv, List<RowPane> rList, int index) {
            rList.get(index).getRule().requestFocus();
        }

        @Override
        public void focusLeft() {
            getExpression().requestFocus();
        }

        @Override
        public void focusRight() {
            getClosestPromptFromLeft(0).requestFocus();
        }
    }

    private class ExpressionFocus extends HotkeyMapper {
        public ExpressionFocus(TextField trigger, ProofView pv, List<RowPane> rList) {
            super(trigger, pv, rList);
        }

        @Override
        public void focus(ProofView pv, List<RowPane> rList, int index) {
            rList.get(index).getExpression().requestFocus();
        }

        @Override
        public void focusLeft() {
        }

        @Override
        public void focusRight() {
            getRule().requestFocus();
        }
    }

    private class PromptFocus extends HotkeyMapper {
        int prompt;

        private PromptFocus(TextField trigger, ProofView pv, List<RowPane> rList, int prompt) {
            super(trigger, pv, rList);
            this.prompt = prompt;
        }

        @Override
        public void focus(ProofView pv, List<RowPane> rList, int index) {
            rList.get(index).getClosestPromptFromLeft(prompt).requestFocus();
        }

        @Override
        public void focusLeft() {
            if (prompt == 0) {
                getRule().requestFocus();
            } else {
                getClosestPromptFromLeft(prompt - 1).requestFocus();
            }

        }

        @Override
        public void focusRight() {
            getRulePrompt(prompt + 1).requestFocus();
        }
    }
}<|MERGE_RESOLUTION|>--- conflicted
+++ resolved
@@ -125,19 +125,11 @@
 
     private void setMenu(ProofView pv, List<RowPane> rList) {
         ContextMenu contextMenu = new ContextMenu();
-<<<<<<< HEAD
-        MenuItem insertAbove = new MenuItem("Insert above");
-        MenuItem insertHere = new MenuItem("Insert here (Enter)");
-        MenuItem insertBelow = new MenuItem("Insert below box (Shift+Enter)");
-        MenuItem insertBox = new MenuItem("Insert box (CTRL+B)");
-        MenuItem delete = new MenuItem("Delete (CTRL+D)");
-=======
         MenuItem insertAbove = new MenuItem("Insert row above");
         MenuItem insertHere = new MenuItem("Insert row (Enter)");
         MenuItem insertBelow = new MenuItem("Insert row below current box (Shift+Enter)");
         MenuItem insertBox = new MenuItem("Open box (CTRL+B)");
         MenuItem delete = new MenuItem("Delete current row or box (CTRL+D)");
->>>>>>> cb08b71c
         contextMenu.getItems().add(delete);
         contextMenu.getItems().add(insertAbove);
         contextMenu.getItems().add(insertHere);
