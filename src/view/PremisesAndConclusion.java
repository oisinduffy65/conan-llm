package view;

import javafx.event.EventHandler;
import javafx.geometry.Insets;
import javafx.geometry.Pos;
import javafx.scene.control.Label;
import javafx.scene.control.TextField;
import javafx.scene.input.KeyEvent;
import javafx.scene.layout.HBox;
import javafx.scene.layout.Priority;
import model.Parser;
import model.ParseException;

import java.util.ArrayList;
import java.util.List;
import java.util.regex.Matcher;
import java.util.regex.Pattern;

import static view.ProofView.verificationSettings;
import static view.ViewUtil.applyStyleIf;
import static view.ViewUtil.consumeKeys;

// Kanske vill skriva om ProofListener och låta denna lyssna på ett bevis istället.
public class PremisesAndConclusion extends HBox {
    Parser parser = new Parser();
    private TextField premises;
    private Label turnstile;
    private TextField conclusion;
    Pattern regex = Pattern.compile("\\(.*?\\)|(,)");
    public void parseAndStyle(TextField tf, String s) {
        Matcher matcher = regex.matcher(s);
        StringBuffer newString = new StringBuffer();
        while (matcher.find()) { // Two sets of matches, replace the second set of matches with !, because they can't be written
            if (matcher.group(1) != null) {
                matcher.appendReplacement(newString, "!");
            } else {
                matcher.appendReplacement(newString, matcher.group(0));
            }
        }
        matcher.appendTail(newString);
        // Split at the !, which are not inputtable
        String[] formulas = newString.toString().split("!");

        for (String split : formulas) {
            try {
                if (!split.equals(""))
                    parser.parse(split);
<<<<<<< HEAD
                if(verificationSettings){
                    applyStyleIf(tf, false, "bad");
                }
=======
>>>>>>> 70a295e6
            } catch (ParseException e) {
                if(verificationSettings) {
                    applyStyleIf(tf, true, "bad");
                }
                return;
            }
        }
        applyStyleIf(tf, false, "bad");
    }

    private void setPrefs() {
        this.setHgrow(premises, Priority.ALWAYS);
        this.setHgrow(turnstile, Priority.NEVER);
        this.setHgrow(conclusion, Priority.ALWAYS);
        this.setMinWidth(0.0);
        this.setPrefWidth(500.0);
        this.setMaxWidth(500.0);
        this.setMinHeight(30.0);
        this.setPrefHeight(30.0);
        this.setMaxHeight(30.0);
    }
    public TextField getPremises() {
        return this.premises;
    }

    public TextField getConclusion() {
        return this.conclusion;
    }

    public PremisesAndConclusion(String sPremises, String sConclusion) {
        premises = new TextField(sPremises);
        premises.textProperty().addListener((ov, oldValue, newValue) -> {
            parseAndStyle(premises, newValue);
        });
        parseAndStyle(premises, sPremises);
        premises.getStyleClass().add("myText");
        turnstile = new Label("⊢");
        turnstile.setPrefHeight(25);
        turnstile.setPrefWidth(26.0);
        turnstile.setPadding(new Insets(5,0,0,0));
        turnstile.setAlignment(Pos.CENTER);
        conclusion = new TextField(sConclusion);
        conclusion.textProperty().addListener((ov, oldValue, newValue) -> {
            parseAndStyle(conclusion, newValue);
        });
        parseAndStyle(conclusion, sConclusion);
        conclusion.getStyleClass().add("myText");
        consumeKeys(premises);
        consumeKeys(conclusion);
        this.getChildren().addAll(premises, turnstile, conclusion);
        setPrefs();
    }
    public PremisesAndConclusion() {
        this("","");
    }
}<|MERGE_RESOLUTION|>--- conflicted
+++ resolved
@@ -45,12 +45,7 @@
             try {
                 if (!split.equals(""))
                     parser.parse(split);
-<<<<<<< HEAD
-                if(verificationSettings){
-                    applyStyleIf(tf, false, "bad");
-                }
-=======
->>>>>>> 70a295e6
+
             } catch (ParseException e) {
                 if(verificationSettings) {
                     applyStyleIf(tf, true, "bad");
