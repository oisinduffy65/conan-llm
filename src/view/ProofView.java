package view;

import java.util.*;
<<<<<<< HEAD

import javafx.application.Platform;
=======
import java.util.regex.Pattern;
import java.util.regex.Matcher;
>>>>>>> 9eff6547
import javafx.beans.value.ChangeListener;
import javafx.beans.value.ObservableValue;
import javafx.event.EventHandler;
import javafx.geometry.Insets;
import javafx.geometry.Orientation;
import javafx.scene.CacheHint;
import javafx.scene.Node;
import javafx.scene.control.*;
import javafx.scene.layout.*;
import javafx.scene.input.*;
import model.BoxReference;
import model.Proof;
import model.ProofListener;
import view.Command.AddRow;
import view.Command.Command;
import view.Command.DeleteRow;
import view.Command.InsertRow;


/***
 * The ProofView panes consists of two VBoxes
 *
 * One for lineNumbers and one for the rows with TextFields.
 *
 * LineNo | rows
 * -------------------
 * 1      | BorderPane
 * 2      | BorderPane
 * 3      | BorderPane
 * 4      | BorderPane
 *
 * The row is a BorderPane and consists of one TextField and a RulePane
 *
 * Row
 * =============
 * Center - a TextField for the expression
 * Right - a RulePane that consists of four textfields for the rule and rule prompts
 *
 * Center can be reached by calling the BorderPanes method's getExpression().
 * Remember to cast to TextField.
 * E.g. (TextField) rList.get(rList.size()-1).getExpression()
 *
 * Right - a RulePane the consists of four Textfields for the rule and rule prompts
 * The four textfields to the right can be reached by calling getRule(), getRulePrompt1(), 2 and 3.
 *
 * Keep in mind, that each child of rows is not a BorderPane. Boxes are additional VBoxes, with styling.
 * E.g.
 * rows
 * ====
 * Box
 *      BorderPane
 *      BorderPane
 *      Box
 *          BorderPane
 *      BorderPane
 * BorderPane
 */
public class ProofView extends Symbolic implements ProofListener, View {
	/*
	 * These are magic constants that decide the lineNo padding.
	 * Margin can't be changed as a property, so the solution is to take into account how much the border
	 * and the padding increases the distance between rows and add the padding to the line numbers accordingly.
	 */
	static final int carryAddOpen = 3;
	static final int carryAddClose = 5;


	// TextFields of the premises and conclusion for quick access
	private TextField premises;
	private TextField conclusion;

	private Stack<VBox> curBoxDepth = new Stack<>();

	// This is a list of RowPanes, which are the "lines" of the proof.
	private List<RowPane> rList = new ArrayList<>();
	//private int counter = 1;
	//private int carry = 0;
	private List<Command> commandList = new LinkedList<Command>();
	private int curCommand = -1;

	private VBox lineNo;
	private VBox rows;

	//The tab object of this view
	private ViewTab tab;

	//The proof displayed in this view
	private Proof proof;

	//The patth where this proof was loaded/should be saved
	private String path;

	//Name of the proof/file of this view
	private String name;

	//hashmap for all the rules and number of arguments for all rules
	private HashMap<String, Integer> ruleMap = new HashMap<String, Integer>();
<<<<<<< HEAD


	// Shift enter key combination
	final static KeyCombination shiftEnter = new KeyCodeCombination(KeyCode.ENTER, KeyCombination.SHIFT_DOWN);
=======
	// Pattern for prompt
	// Match at least one digit perhaps one dash and then any number of digits. Or match nothing at all.
	static Pattern p = Pattern.compile("^(\\d+-?\\d*)?$");

>>>>>>> 9eff6547
	/**
	 * This ia listener that is applied to the last textField. It creates a new row, each time the value of the textField is changed.
	 */

	private AnchorPane createProofPane() {
		lineNo = new VBox();
		rows = new VBox();
		lineNo.setFillWidth(true);
		rows.setFillWidth(true);
		HBox hb = new HBox();
		hb.setHgrow(rows, Priority.ALWAYS);
		hb.getChildren().addAll(lineNo, rows);
		hb.setPadding(new Insets(5, 5, 5, 5));
		ScrollPane sp = new ScrollPane(hb);
		sp.getStyleClass().add("fit");
//		hb.heightProperty().addListener((ov, oldValue, newValue) -> {
//			if (newValue.doubleValue() > oldValue.doubleValue()) { // Change this to only trigger on new row!!
//				sp.setVvalue(1.0);                                 // Otherwise it will scroll down when you insert a row in the middle
//			}
//		});
		AnchorPane proofPane = new AnchorPane(sp);
		proofPane.setTopAnchor(sp, 0.0);
		proofPane.setRightAnchor(sp, 0.0);
		proofPane.setLeftAnchor(sp, 0.0);
		proofPane.setBottomAnchor(sp, 0.0);

		return proofPane;
	}


	/**
	 * Adds content to the TabPane in the proof and adds listeners to the premise and conclusion.
	 * Vad är det som metoden gör med proof? lägg gärna till extra beskrivning om detta!!
	 * @param tabPane
	 * @param premisesAndConclusion
	 */

	public ProofView(TabPane tabPane, Proof proof, PremisesAndConclusion premisesAndConclusion) {
		this.proof = proof;
		this.proof.registerProofListener(this);
		this.premises = premisesAndConclusion.getPremises();
		this.premises.setId("expression");
		this.premises.setPromptText("Premise");
		premises.textProperty().addListener(new ChangeListener<String>() {
			@Override
			public void changed(ObservableValue<? extends String> observable, String oldValue, String newValue) {
				String finalNewValue = checkShortcut(newValue);
				Platform.runLater(() -> {
					int lendiff = premises.getLength();
                    int pos = premises.getCaretPosition();
					premises.setText(finalNewValue);
					lendiff = lendiff - premises.getLength();
					premises.positionCaret(pos-lendiff);
				});
			}
		});
		this.conclusion = premisesAndConclusion.getConclusion();
		this.conclusion.setId("expression");
		this.conclusion.setPromptText("Conclusion");
		conclusion.textProperty().addListener(new ChangeListener<String>() {
			@Override
			public void changed(ObservableValue<? extends String> observable, String oldValue, String newValue) {
				String finalNewValue = checkShortcut(newValue);
				Platform.runLater(() -> {
					int lendiff = conclusion.getLength();
                    int pos = conclusion.getCaretPosition();
                    conclusion.setText(finalNewValue);
					lendiff = lendiff - conclusion.getLength();
					conclusion.positionCaret(pos-lendiff);
				});
			}
		});
		this.conclusion.textProperty().addListener((ov, oldValue, newValue) -> {
			proof.updateConclusion(newValue);
		});
		proof.updateConclusion(this.conclusion.getText());

		this.premises.focusedProperty().addListener((observable, oldValue, newValue) -> {
			lastFocusedTf = this.premises;
			caretPosition = this.premises.getCaretPosition();
		});
		this.conclusion.focusedProperty().addListener((observable, oldValue, newValue) -> {
			lastFocusedTf = this.conclusion;
			caretPosition = this.conclusion.getCaretPosition();
		});
		AnchorPane cp=createProofPane();
		SplitPane sp = new SplitPane(premisesAndConclusion, cp);
		sp.setOrientation(Orientation.VERTICAL);
		sp.setDividerPosition(0, 0.1);
		AnchorPane anchorPane = new AnchorPane(sp);
		anchorPane.setTopAnchor(sp, 0.0);
		anchorPane.setRightAnchor(sp, 0.0);
		anchorPane.setLeftAnchor(sp, 0.0);
		anchorPane.setBottomAnchor(sp, 0.0);

		this.tab = new ViewTab("Proof", this);
		this.tab.setContent(anchorPane);
		tabPane.getTabs().add(this.tab);
		tabPane.getSelectionModel().select(this.tab); // Byt till den nya tabben
		newRow();
        --curCommand;
		commandList.clear();
		initializeRuleMap();
	}

	/**
	 * a method to initialize the ruleMap
	 * TODO: keep track of when it is a interval
	 */
	private void initializeRuleMap() {
		ruleMap.put("∧I", 2);
		ruleMap.put("∧E1", 1);
		ruleMap.put("∧E2", 1);
		ruleMap.put("∨I1", 1);
		ruleMap.put("∨I2", 1);
		ruleMap.put("∨E", 3);
		ruleMap.put("→I", 1);
		ruleMap.put("→E", 2);
		ruleMap.put("⊥E", 1);
		ruleMap.put("¬I", 1);
		ruleMap.put("¬E", 2);
		ruleMap.put("¬¬E", 1);
		ruleMap.put("Premise", 0);
		ruleMap.put("∀I", 1);
		ruleMap.put("∀E", 1);
		ruleMap.put("∃I", 1);
		ruleMap.put("∃E", 2);
		ruleMap.put("=E", 2);
		ruleMap.put("=I", 0);
<<<<<<< HEAD
=======
		ruleMap.put("Ass.", 0);
		ruleMap.put("Fresh", 0);
>>>>>>> 9eff6547
	}


	public ProofView(TabPane tabPane, Proof proof) {
		this(tabPane, proof, new PremisesAndConclusion());
	}
	public ProofView(TabPane tabPane, Proof proof, String sPremises, String sConclusion) {
		this(tabPane, proof, new PremisesAndConclusion(sPremises, sConclusion));
	}
	/* Controller begin */
	public void openBox() {
		proof.openBox();
	}
	public void closeBox() {
		proof.closeBox();
	}

	private void executeCommand(Command c) {
	    if (c.execute()) {
            ++curCommand;
	        if (0 <= curCommand && curCommand < commandList.size())
                commandList.subList(curCommand, commandList.size()).clear();
			commandList.add(c);
		}
    }
    public void newRow() {
        executeCommand(new AddRow(proof, rList));
    }
	public void insertNewRow(int rowNo, BoxReference br){
		executeCommand(new InsertRow(proof, rowNo, br, rList));
	}
	public void deleteRow(int rowNo){
		executeCommand(new DeleteRow(proof, rowNo, rList));
	}
	public void undo() {
	    if (0 <= curCommand && curCommand < commandList.size()) {
	        commandList.get(curCommand).undo();
	        --curCommand;
		}
	}
	public void redo() {
		if (0 <= curCommand+1 && curCommand+1 < commandList.size()) {
			commandList.get(curCommand+1).execute();
			++curCommand;
		}
	}
	/* End of controller */

	private void checkAndAdd(Region item) {
		if (curBoxDepth.isEmpty()) {
			rows.getChildren().add(item);
		} else {
			VBox temp = curBoxDepth.peek();
			temp.getChildren().add(item);
		}
	}

	/**
	 * Creates a new row with a textfield for the expression and a textfield
	 * for the rules and adds listeners to both of them.
	 * @return bp, the BorderPane containing two textfields.
	 */
	private RowPane createRow(boolean isFirstRowInBox, int nrOfClosingBoxes) {
		//borderpane which contains the textfield for the expression and the rule
		RowPane bp = new RowPane(isFirstRowInBox,nrOfClosingBoxes);

        //setting up a context menu for right-clicking a textfield
		ContextMenu contextMenu = new ContextMenu();
		MenuItem delete = new MenuItem("Delete");
		MenuItem insertAbove = new MenuItem("Insert Above");
		MenuItem insertBelow = new MenuItem("Insert Below");
		contextMenu.getItems().add(delete);
		contextMenu.getItems().add(insertAbove);
		contextMenu.getItems().add(insertBelow);
		bp.getRule().setContextMenu(contextMenu);
		for(int i = 0;i<3; i++) {
			bp.getRulePrompt(i).setContextMenu(contextMenu);
		}
		bp.getExpression().setContextMenu(contextMenu);
		bp.getRule().setContextMenu(contextMenu);

		
		delete.setOnAction(event -> {
			int rowOfPressedButton=rList.indexOf(bp) + 1;
			deleteRow(rowOfPressedButton);
		});;
		insertAbove.setOnAction(event -> {
			int rowOfPressedButton=rList.indexOf(bp) + 1;
			insertNewRow(rowOfPressedButton, BoxReference.BEFORE);
		});;
		insertBelow.setOnAction(event -> {
			int rowOfPressedButton=rList.indexOf(bp) + 1;
			insertNewRow(rowOfPressedButton, BoxReference.AFTER);
		});;
		

		//adding listeners to the expression- and rule textfield
		TextField tfExpression = bp.getExpression();
		tfExpression.setPromptText("Expression");

		tfExpression.focusedProperty().addListener((observable, oldValue, newValue) -> {
			lastFocusedTf = tfExpression;
			caretPosition = tfExpression.getCaretPosition();
		});
		
		TextField tfRule = bp.getRule();
		tfRule.setPromptText("Rule");
		
		tfRule.focusedProperty().addListener((observable, oldValue, newValue) -> {
			lastFocusedTf = tfRule;
			caretPosition = tfRule.getCaretPosition();
		});
<<<<<<< HEAD
		for (int i = 0; i < 3; i++) {
			TextField ruleprompt = bp.getRulePrompt(i);
			int finalI = i;
			ruleprompt.focusedProperty().addListener((observable, oldValue, newValue) -> {
				int index = rList.indexOf(bp);
				proof.rulePromptUpdate(index, finalI, ruleprompt.getText());
			});
		}
		for (int i = 0; i < 3; i++) {
			int finalI = i;
			bp.getRulePrompt(i).setOnKeyPressed(new EventHandler<KeyEvent>() {
				public void handle(KeyEvent ke) {
					int index = rList.indexOf(bp); //Kanske vill flytta in den här för prestanda
					if (shiftEnter.match(ke)) {
						insertNewRow(index + 1, BoxReference.BEFORE);
						rList.get(index).getClosestPromptFromLeft(finalI).requestFocus();
					} else if (ke.getCode() == KeyCode.ENTER) {
						insertNewRow(index + 1, BoxReference.AFTER);
						rList.get(index + 1).getClosestPromptFromLeft(finalI).requestFocus();
					} else if (ke.getCode() == KeyCode.DOWN) {
						if (index + 1 < rList.size()) {
							rList.get(index + 1).getClosestPromptFromLeft(finalI).requestFocus();
						}
					} else if (ke.getCode() == KeyCode.UP) {
						if (index - 1 >= 0) {
							rList.get(index - 1).getClosestPromptFromLeft(finalI).requestFocus();
						}
					}
				}
			});
		}

		tfExpression.setOnKeyPressed(new EventHandler<KeyEvent>() {
			public void handle(KeyEvent ke) {
				int index = rList.indexOf(bp); //Kanske vill flytta in den här för prestanda
				if (shiftEnter.match(ke)) {
                    insertNewRow(index+1, BoxReference.BEFORE);
                    rList.get(index).getExpression().requestFocus();
				} else if (ke.getCode() == KeyCode.ENTER) {
			        insertNewRow(index+1, BoxReference.AFTER);
					rList.get(index+1).getExpression().requestFocus();
				} else if (ke.getCode() == KeyCode.DOWN) {
					if(index+1<rList.size()) {
						rList.get(index+1).getExpression().requestFocus();
					}
				} else if(ke.getCode() == KeyCode.UP) {
                    if (index - 1 >= 0) {
                        rList.get(index - 1).getExpression().requestFocus();
                    }
                }
			}
		});
		tfRule.setOnKeyPressed(new EventHandler<KeyEvent>() {
			public void handle(KeyEvent ke) {
				int index = rList.indexOf(bp);
				if (shiftEnter.match(ke)) {
					insertNewRow(index+1, BoxReference.BEFORE);
					rList.get(index).getRule().requestFocus();
				} else if (ke.getCode() == KeyCode.ENTER) {
					insertNewRow(index+1, BoxReference.AFTER);
					rList.get(index+1).getRule().requestFocus();
				} else if (ke.getCode() == KeyCode.DOWN) {
					if(index+1<rList.size()) {
						rList.get(index+1).getRule().requestFocus();
					}
				} else if(ke.getCode() == KeyCode.UP) {
					if(index-1>=0) {
						rList.get(index-1).getRule().requestFocus();
					}
				}
			}
		});
		tfRule.textProperty().addListener(new ChangeListener<String>() {
			@Override
			public void changed(ObservableValue<? extends String> observable, String oldValue, String newValue) {
				String finalNewValue = checkShortcut(newValue);
				Platform.runLater(() -> {
					int lendiff = tfRule.getLength();
                    int pos = tfRule.getCaretPosition();
					tfRule.setText(finalNewValue);
					lendiff = lendiff - tfRule.getLength();
					tfRule.positionCaret(pos-lendiff);
				});
			}
		});
		tfExpression.textProperty().addListener(new ChangeListener<String>() {
			@Override
			public void changed(ObservableValue<? extends String> observable, String oldValue, String newValue) {
				String finalNewValue = checkShortcut(newValue);
				Platform.runLater(() -> {
					int lendiff = tfExpression.getLength();
                    int pos = tfExpression.getCaretPosition();
					tfExpression.setText(finalNewValue);
					lendiff = lendiff - tfExpression.getLength();
					tfExpression.positionCaret(pos-lendiff);
				});
			}
		});
=======
>>>>>>> 9eff6547
		return bp;
	}

	private void setPromptListener(int rowIndex, TextField prompt, int promptNumber) {
        prompt.textProperty().addListener((observable, oldValue, newValue) -> {
			Matcher m = p.matcher(newValue);
			if (m.matches()) {
				proof.rulePromptUpdate(rowIndex+1, promptNumber, newValue);
			} else {
				prompt.setText(oldValue);

			}
        });
    }

	//should only be called AFTER a new row has been added to rList since it uses rList.size()
	Label createLabel() {
		Label lbl = new Label(""+rList.size());
		lbl.getStyleClass().add("lineNo");
		lbl.setPadding(new Insets(8,2,2,2));
		//lbl.setCache(true);
		//lbl.setCacheShape(true);
		lbl.setCacheHint(CacheHint.SPEED);
		return lbl;
	}

	//Adds a new row at the end of the proof
	public void rowAdded(){
		RowPane rp;
		if(curBoxDepth.isEmpty()){
			rp = createRow(false, 0);
			rList.add(rp);
			rows.getChildren().add(rp);
		}
		else{
			VBox box = curBoxDepth.peek();
			List<Node> children = box.getChildren();
			boolean isFirstRowInBox = (children.isEmpty()) ? true : false;
			rp = createRow(isFirstRowInBox, 0);
			rList.add(rp);
			children.add(rp);
		}
		lineNo.getChildren().add(createLabel());
		updateLabelPaddings(rList.size());
		addListeners(rp);
	}


	//rowNo is which row the reference row is at, BoxReference tells you if you want to add the new row before or after
	public void rowInserted(int rowNo, BoxReference br) {
		RowPane referenceRow;//row we'll use to get a refence to the box where we add the new row
		boolean isFirstRowInBox;
		int nrOfClosingBoxes; //the nr of boxes that closes at line rowNo
		int indexToInsertInParent;
		VBox parentBox; // which vbox to display the new row in
		int rListInsertionIndex = (br == BoxReference.BEFORE) ? rowNo-1 : rowNo;

		if(br == BoxReference.BEFORE){
			referenceRow = rList.get(rowNo-1);
			isFirstRowInBox = referenceRow.getIsFirstRowInBox();
			nrOfClosingBoxes = 0;
			referenceRow.setIsFirstRowInBox(false);
			parentBox = (VBox)referenceRow.getParent();
			indexToInsertInParent = parentBox.getChildren().indexOf(referenceRow);
		}
		else{ //br == BoxReference.AFTER
			referenceRow = rList.get(rowNo-1);
			nrOfClosingBoxes = referenceRow.getNrOfClosingBoxes();
			isFirstRowInBox = false;
			referenceRow.setNrOfClosingBoxes(0);
			parentBox = (VBox)referenceRow.getParent();
			indexToInsertInParent = parentBox.getChildren().indexOf(referenceRow) + 1;
		}
		RowPane rp = createRow(isFirstRowInBox, nrOfClosingBoxes);
		// ((TextField)rp.getExpression()).setText("*");
		parentBox.getChildren().add(indexToInsertInParent,rp);
		rList.add(rListInsertionIndex, rp);
		lineNo.getChildren().add(createLabel());
		updateLabelPaddings(rowNo);
		addListeners(rp);
	}
	// public void focus() { // Save the last focused textfield here for quick resuming?
	//     Platform.runLater(() -> lastTf.requestFocus());
	// }
	public void boxOpened(){
		VBox vb = new VBox();
		vb.getStyleClass().add("openBox");
		checkAndAdd(vb);
		curBoxDepth.push(vb);
		newRow();
	}


	public void boxClosed(){
		if (!curBoxDepth.isEmpty()) {
			VBox vb = curBoxDepth.pop();

			//Update last row and its padding
			rList.get(rList.size()-1).incrementNrOfClosingBoxes();
			updateLabelPaddings(rList.size()-1);

			vb.getStyleClass().clear();
			vb.getStyleClass().add("closedBox");

		}
	}
	private void applyStyleIf(TextField expression, boolean bool, String style) {
		expression.getStyleClass().removeIf((s) -> s.equals(style));
		if (bool) {
			expression.getStyleClass().add(style);
		}
	}

	public void rowUpdated(boolean wellFormed, int lineNo) {
		TextField expression = (TextField) rList.get(lineNo-1).getExpression();
		if (expression.getText().equals(""))
			wellFormed = true;
		applyStyleIf(expression, !wellFormed, "bad");
	}
	public void conclusionReached(boolean correct, int lineNo){
		TextField expression = (TextField) rList.get(lineNo-1).getExpression();
		applyStyleIf(expression, correct, "conclusionReached");
	}

    @Override
    public void rowVerified(boolean verified, int lineNo) {
        TextField rule = (TextField) rList.get(lineNo-1).getRule();
        applyStyleIf(rule, !verified, "unVerified");
    }


    //update view to reflect that row with nr rowNr has been deleted
	public void rowDeleted(int rowNr){
		RowPane rp = rList.get(rowNr-1);
		VBox box = (VBox)rp.getParent();
		List<Node> parentComponentList = box.getChildren();
		if(parentComponentList.remove(rp) == false){
			System.out.println("ProofView.rowDeleted: something went wrong!");
			return;
		}
		rList.remove(rp);
		boolean wasOnlyRowInBox = parentComponentList.isEmpty();
		boolean updatePreviousRowLabel = false;

		//deleted row was last row in this box, remove the box
		if(wasOnlyRowInBox){
			removeRecursivelyIfEmpty(box);
		}
		else{
			if(rp.getIsFirstRowInBox()){ // next row is now first in this box
				RowPane nextRow = rList.get(rowNr-1);
				nextRow.setIsFirstRowInBox(rp.getIsFirstRowInBox());
			}
			if(rp.getNrOfClosingBoxes() > 0){ // previous row now closes the boxes
				rList.get(rowNr-2).setNrOfClosingBoxes(rp.getNrOfClosingBoxes());
				updatePreviousRowLabel = true;
			}
		}

		//remove a Label and update paddings in relevant labels
		List<Node> labelList = lineNo.getChildren();
		labelList.remove(labelList.size()-1);
		updateLabelPaddings( updatePreviousRowLabel ? rowNr-1 : rowNr  );
	}

	public ViewTab getTab(){ return tab;}
	public Proof getProof(){ return proof;}
	public String getPath(){ return path;}
	public void setPath(String path){ this.path = path; }
	public String getName(){ return name;}
	public void setName(String name){ this.name = name; }

	//updates the padding for the labels starting from lineNr all the way down
	//TODO: get rid of magic numbers
	private void updateLabelPaddings(int lineNr){
		List<Node> labelList = this.lineNo.getChildren();
		assert(rList.size() == labelList.size());
		//update the padding for each label by checking the corresponding rowPane
		for(int i = lineNr-1; i < labelList.size() ; i++){
			RowPane rp = rList.get(i);
			int topPadding = rp.getIsFirstRowInBox() ? 11 : 8;
			int bottomPadding = 2 + 5 * rp.getNrOfClosingBoxes();
			Label label = (Label) labelList.get(i);
			label.setPadding(new Insets(topPadding,2,bottomPadding,2));
		}
	}

	//add listeners for the formula and rule textfields in the RowPane at the given rowNr
	private void addListeners(RowPane rp){

		// Updates the Proof object if the textField is updated
<<<<<<< HEAD
		TextField formulaField = (TextField) rp.getExpression();
		TextField ruleField = (TextField) rp.getRule();

=======
		TextField formulaField = rp.getExpression();
		TextField ruleField = rp.getRule();

        int rpIndex = rList.indexOf(rp);
>>>>>>> 9eff6547
		formulaField.textProperty().addListener((ov, oldValue, newValue) -> {
			proof.updateFormulaRow(newValue, rpIndex+1);
		});
		// Updates the Proof object if the textField is updated
		ruleField.textProperty().addListener((ov, oldValue, newValue) -> {
<<<<<<< HEAD
			int rpIndex = rList.indexOf(rp);
			proof.updateRuleRow(newValue, rpIndex+1);
			rp.setPrompts(ruleMap.getOrDefault(newValue,-1));
=======
            try {
                proof.updateRuleRow(newValue, rpIndex+1);
            } catch (IllegalAccessException e) {
                e.printStackTrace();
            } catch (InstantiationException e) {
                e.printStackTrace();
            }
            rp.setPrompts(ruleMap.getOrDefault(newValue,-1));
>>>>>>> 9eff6547
		});
		for (int i = 0 ; i < 3; i++) {
			setPromptListener(rpIndex, rp.getRulePrompt(i), i+1);
		}
	}

	//
	private void removeRecursivelyIfEmpty(VBox box){
		Node parentNode = box.getParent();
		assert( box.getChildren().isEmpty() );
		if(parentNode instanceof VBox ){
			VBox parentBox = (VBox) parentNode;
			parentBox.getChildren().remove(box);
			if(box.getStyleClass().toString().equals("openBox")){
				VBox box2 = curBoxDepth.pop();
				assert(box == box2);
			}
			if( parentBox.getChildren().isEmpty() ){
				removeRecursivelyIfEmpty(parentBox);
			}
		}
	}

	/**
	 * Adds the rule symbol that has been pressed to the text field for the rule when either "expression" or "righTextfield"
	 * is focused.
	 * @param event
	 */
	public void addRule(javafx.event.ActionEvent event){
		if(lastFocusedTf.getId() == "rightTextfield"){
			int tmpCaretPosition = caretPosition;
			String[] parts = event.toString().split("'");
			lastFocusedTf.setText(parts[1]);
			lastFocusedTf.requestFocus();
			lastFocusedTf.positionCaret(tmpCaretPosition+1);
		}
		else if(lastFocusedTf.getId() == "expression"){
			TextField tmpLastFocusedTf = lastFocusedTf;
			BorderPane borderpane = (BorderPane) lastFocusedTf.getParent();
			RulePane rulepane = (RulePane) borderpane.getRight();
			TextField tf = (TextField) rulepane.getChildren().get(0);
			int tmpCaretPosition = caretPosition;
			String[] parts = event.toString().split("'");
			tf.setText(parts[1]);
			tmpLastFocusedTf.requestFocus();
			tmpLastFocusedTf.positionCaret(tmpCaretPosition);
		}
	}

	/**Returns the row index of the last focused textfield in the proof.
	 *@return row index of the last focused textfield in the proof, otherwise it returns -1
	 * */
	public int getRowIndexLastFocusedTF(){
		    if(lastFocusedTf!=null&&rList.indexOf(lastFocusedTf.getParent())!=-1){
		    	return rList.indexOf(lastFocusedTf.getParent())+1;
		    }
		        return -1;
	}
	
	public String checkShortcut(String newValue){
		newValue = newValue.replaceAll("not|neg|!", "¬");
		newValue = newValue.replaceAll("&|and", "∧");
		newValue = newValue.replaceAll("->", "→");
		newValue = newValue.replaceAll("forall", "∀");
		newValue = newValue.replaceAll("(?<!f)or", "∨");
		newValue = newValue.replaceAll("exists", "∃");
		newValue = newValue.replaceAll("te", "∃");
		return newValue;
	}

}<|MERGE_RESOLUTION|>--- conflicted
+++ resolved
@@ -1,13 +1,9 @@
 package view;
 
 import java.util.*;
-<<<<<<< HEAD
-
 import javafx.application.Platform;
-=======
 import java.util.regex.Pattern;
 import java.util.regex.Matcher;
->>>>>>> 9eff6547
 import javafx.beans.value.ChangeListener;
 import javafx.beans.value.ObservableValue;
 import javafx.event.EventHandler;
@@ -105,17 +101,16 @@
 
 	//hashmap for all the rules and number of arguments for all rules
 	private HashMap<String, Integer> ruleMap = new HashMap<String, Integer>();
-<<<<<<< HEAD
 
 
 	// Shift enter key combination
 	final static KeyCombination shiftEnter = new KeyCodeCombination(KeyCode.ENTER, KeyCombination.SHIFT_DOWN);
-=======
+
 	// Pattern for prompt
 	// Match at least one digit perhaps one dash and then any number of digits. Or match nothing at all.
 	static Pattern p = Pattern.compile("^(\\d+-?\\d*)?$");
 
->>>>>>> 9eff6547
+
 	/**
 	 * This ia listener that is applied to the last textField. It creates a new row, each time the value of the textField is changed.
 	 */
@@ -245,11 +240,8 @@
 		ruleMap.put("∃E", 2);
 		ruleMap.put("=E", 2);
 		ruleMap.put("=I", 0);
-<<<<<<< HEAD
-=======
 		ruleMap.put("Ass.", 0);
 		ruleMap.put("Fresh", 0);
->>>>>>> 9eff6547
 	}
 
 
@@ -362,7 +354,7 @@
 			lastFocusedTf = tfRule;
 			caretPosition = tfRule.getCaretPosition();
 		});
-<<<<<<< HEAD
+
 		for (int i = 0; i < 3; i++) {
 			TextField ruleprompt = bp.getRulePrompt(i);
 			int finalI = i;
@@ -461,8 +453,6 @@
 				});
 			}
 		});
-=======
->>>>>>> 9eff6547
 		return bp;
 	}
 
@@ -654,26 +644,16 @@
 	private void addListeners(RowPane rp){
 
 		// Updates the Proof object if the textField is updated
-<<<<<<< HEAD
-		TextField formulaField = (TextField) rp.getExpression();
-		TextField ruleField = (TextField) rp.getRule();
-
-=======
 		TextField formulaField = rp.getExpression();
 		TextField ruleField = rp.getRule();
 
         int rpIndex = rList.indexOf(rp);
->>>>>>> 9eff6547
+
 		formulaField.textProperty().addListener((ov, oldValue, newValue) -> {
 			proof.updateFormulaRow(newValue, rpIndex+1);
 		});
 		// Updates the Proof object if the textField is updated
 		ruleField.textProperty().addListener((ov, oldValue, newValue) -> {
-<<<<<<< HEAD
-			int rpIndex = rList.indexOf(rp);
-			proof.updateRuleRow(newValue, rpIndex+1);
-			rp.setPrompts(ruleMap.getOrDefault(newValue,-1));
-=======
             try {
                 proof.updateRuleRow(newValue, rpIndex+1);
             } catch (IllegalAccessException e) {
@@ -682,7 +662,6 @@
                 e.printStackTrace();
             }
             rp.setPrompts(ruleMap.getOrDefault(newValue,-1));
->>>>>>> 9eff6547
 		});
 		for (int i = 0 ; i < 3; i++) {
 			setPromptListener(rpIndex, rp.getRulePrompt(i), i+1);
