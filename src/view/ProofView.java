package view;
import java.util.*;

import javafx.beans.value.ChangeListener;
import javafx.geometry.Insets;
import javafx.geometry.Orientation;
import javafx.scene.control.*;
import javafx.scene.layout.*;
import model.Proof;
import model.ProofListener;


<<<<<<< HEAD
public class ProofView implements ProofListener, View{
    static final int carryAddOpen = 3; // Magic
    static final int carryAddClose = 5; // Maybe have to calculate this from padding and font size?

=======
/***
 * The ProofView panes consists of two VBoxes
 *
 * One for lineNumbers and one for the rows with TextFields.
 *
 * LineNo | rows
 * -------------------
 * 1      | BorderPane
 * 2      | BorderPane
 * 3      | BorderPane
 * 4      | BorderPane
 *
 * The row is a BorderPane and consists of two TextFields
 *
 * Row
 * =============
 * |center|right
 *
 * These can be reached by calling the BorderPanes method's getCenter() and getRight().
 * Remember to cast these to TextFields.
 * E.g. (TextField) rList.get(rList.size()-1).getCenter()
 *
 * Keep in mind, that each child of rows is not a BorderPane. Boxes are additional VBoxes, with styling.
 * E.g.
 * rows
 * ====
 * Box
 *      BorderPane
 *      BorderPane
 *      Box
 *          BorderPane
 *      BorderPane
 * BorderPane
 */
public class ProofView implements ProofListener{
    /**
     * These are magic constants that decide the lineNo padding.
     * Margin can't be changed as a property, so the solution is to take into account how much the border
     * and the padding increases the distance between rows and add the padding to the line numbers accordingly.
     */
    static final int carryAddOpen = 3;
    static final int carryAddClose = 5;


    /**
     * TextFields of the premises and conclusion for quick access
     */
>>>>>>> a5d332bf
    private TextField premises;
    private TextField conclusion;

    private Stack<VBox> curBoxDepth = new Stack<>();

    /**
     * This is a list of BorderPanes, which are the "lines" of the proof.
     */
    private List<BorderPane> rList = new LinkedList<>();
    private int counter = 1;
    private int carry = 0;


    private VBox lineNo;
    private VBox rows;
<<<<<<< HEAD
    
    //The tab object of this view
    private Tab tab;
    
    //The proof displayed in this view
    private Proof proof;
    
    //The patth where this proof was loaded/should be saved
    private String path;
    
    //Name of the proof/file of this view
    private String name;

=======
>>>>>>> a5d332bf
    private TextField lastTf;

    /**
     * This ia listener that is applied to the last textField. It creates a new row, each time the value of the textField is changed.
     */
    private ChangeListener<? extends String> lastTfListener = (ov, oldValue, newValue) -> {
        newRow();
    };

    private AnchorPane createProofPane() {
        lineNo = new VBox();
        rows = new VBox();
        lineNo.setFillWidth(true);
        rows.setFillWidth(true);
        HBox hb = new HBox();
        hb.setHgrow(rows, Priority.ALWAYS);
        hb.getChildren().addAll(lineNo, rows);
        hb.setPadding(new Insets(5, 5, 5, 5));
        ScrollPane sp = new ScrollPane(hb);
        sp.getStyleClass().add("fit");
        hb.heightProperty().addListener((ov, oldValue, newValue) -> {
            if (newValue.doubleValue() > oldValue.doubleValue()) { // Change this to only trigger on new row!!
                sp.setVvalue(1.0);                                 // Otherwise it will scroll down when you insert a row in the middle
            }
        });
        AnchorPane proofPane = new AnchorPane(sp);
        proofPane.setTopAnchor(sp, 0.0);
        proofPane.setRightAnchor(sp, 0.0);
        proofPane.setLeftAnchor(sp, 0.0);
        proofPane.setBottomAnchor(sp, 0.0);

        return proofPane;
    }

    public ProofView(TabPane tabPane, HBox premisesAndConclusion) {
        this.premises = (TextField) premisesAndConclusion.getChildren().get(0);
        this.conclusion = (TextField) premisesAndConclusion.getChildren().get(2);
        SplitPane sp = new SplitPane(premisesAndConclusion, createProofPane());
        sp.setOrientation(Orientation.VERTICAL);
        sp.setDividerPosition(0, 0.1);
        AnchorPane anchorPane = new AnchorPane(sp);
        anchorPane.setTopAnchor(sp, 0.0);
        anchorPane.setRightAnchor(sp, 0.0);
        anchorPane.setLeftAnchor(sp, 0.0);
        anchorPane.setBottomAnchor(sp, 0.0);
        ProofTab tab = new ProofTab("Proof", this);
        this.tab = tab;
        tab.setContent(anchorPane);
        tabPane.getTabs().add(tab);
        tabPane.getSelectionModel().select(tab); // Byt till den nya tabben
        newRow();
    }
    public ProofView(TabPane tabPane, Proof proof) {
        this(tabPane, CommonPanes.premisesAndConclusion());
        this.proof = proof;
    }
    public ProofView(TabPane tabPane, String sPremises, String sConclusion) {
        this(tabPane, CommonPanes.premisesAndConclusion(sPremises, sConclusion));
    }


    public void closeBox() {
        if (!curBoxDepth.isEmpty()) {
            VBox vb = curBoxDepth.pop();
            vb.getStyleClass().clear();
            vb.getStyleClass().add("closedBox");
            carry += carryAddClose;

        }
    }


    private void checkAndAdd(Region item) {
        if (curBoxDepth.isEmpty()) {
            rows.getChildren().add(item);
        } else {
            VBox temp = curBoxDepth.peek();
            temp.getChildren().add(item);
        }
    }
    private BorderPane createRow() {
        BorderPane bp = new BorderPane();
        TextField tf1 = new TextField();
        TextField tf2 = new TextField();
        tf1.getStyleClass().add("myText");
        tf2.getStyleClass().add("myText");
        bp.setCenter(tf1);
        bp.setRight(tf2);

        return bp;
    }
    Label createLabel() {
        Label lbl = new Label(""+counter++);
        lbl.getStyleClass().add("lineNo");
        lbl.setPadding(new Insets(8+carry,2,2,2));

        carry = 0;
        return lbl;
    }

    public void newRow() {
        BorderPane bp = createRow();
        checkAndAdd(bp);
        BorderPane tf = bp;
        lineNo.getChildren().add(createLabel());
        if (lastTf != null) {
            lastTf.textProperty().removeListener((ChangeListener<? super String>) lastTfListener);
        }
        TextField tempTf = (TextField) bp.getCenter();
        lastTf = tempTf;
        lastTf.textProperty().addListener((ChangeListener<? super String>) lastTfListener);

        rList.add(bp);


    }

    public void openBox() {
        VBox vb = new VBox();
        vb.getStyleClass().add("openBox");
        carry += carryAddOpen;
        checkAndAdd(vb);
        curBoxDepth.push(vb);

        newRow();
    }

   // public void focus() { // Save the last focused textfield here for quick resuming?
   //     Platform.runLater(() -> lastTf.requestFocus());
   // }



    public void boxOpened(){}
    public void boxClosed(){}
    public void rowUpdated(){}
    public void conclusionReached(){}
    public void rowDeleted(){}

    /**Deletes the last row*/
    public void rowDeleteLastRow(){
        //todo make sure that the lines gets updated correctly + refactor the code

        int lastRow=rList.size()-1;
        //Do nothing when no row is present
        if(rList.size()==0){

        }
        //delete the closing part of the box
        else if(rList.get(rList.size()-1).getParent().getStyleClass().toString().equals("closedBox")){
            VBox node=(VBox)rList.get(rList.size()-1).getParent();
            //pushes the box for the last row
            curBoxDepth.push(node);

            //used for pushing back the closed boxes
            ArrayList<VBox>v=new ArrayList<>();
            v.add(node);

            //Remove all the closing part of boxes that encloses the last row
            while(node.getParent() instanceof VBox){

                if(node.getStyleClass().toString().equals("closedBox"))
                {
                    carry-=carryAddClose;
                }

                node.getStyleClass().clear();
                node.getStyleClass().add("openBox");

                node = (VBox) node.getParent();

                v.add(node);


            }

            //pushes back the closed boxes to the stack in reverse
            for(int i=0;i<v.size();i++){
                curBoxDepth.push(v.get((v.size()-1)-i));
            }

        }
        //delete open part of the box
        else if(rList.get(lastRow).getParent().getChildrenUnmodifiable().size()==1 &&
                rList.get(lastRow).getParent().getStyleClass().toString().equals("openBox")){

;

            VBox grandParentBox=((VBox)rList.get(rList.size()-1).getParent().getParent());
            grandParentBox.getChildren().remove(grandParentBox.getChildren().size()-1);
            rList.remove(rList.size()-1);
            lineNo.getChildren().remove(lineNo.getChildren().size() - 1);
            counter--;
            if (!curBoxDepth.isEmpty()){
                curBoxDepth.pop();
            }

        }
        //delete row
        else if(rList.get(lastRow).getParent().getChildrenUnmodifiable().size()>0){
            ((VBox)rList.get(lastRow).getParent()).getChildren().remove(((VBox) rList.get(lastRow).getParent()).getChildren().size()-1);
            rList.remove(rList.size()-1);
            counter--;
            lineNo.getChildren().remove(lineNo.getChildren().size() - 1);

        }


    }
    public void rowInserted(){}
    
    public Tab getTab(){ return tab;}
    public Proof getProof(){ return proof;}
    public String getPath(){ return path;}
    public void setPath(String path){ this.path = path; }
    public String getName(){ return name;}
    public void setName(String name){ this.name = name; }

}<|MERGE_RESOLUTION|>--- conflicted
+++ resolved
@@ -10,12 +10,6 @@
 import model.ProofListener;
 
 
-<<<<<<< HEAD
-public class ProofView implements ProofListener, View{
-    static final int carryAddOpen = 3; // Magic
-    static final int carryAddClose = 5; // Maybe have to calculate this from padding and font size?
-
-=======
 /***
  * The ProofView panes consists of two VBoxes
  *
@@ -50,7 +44,7 @@
  *      BorderPane
  * BorderPane
  */
-public class ProofView implements ProofListener{
+public class ProofView implements ProofListener, View{
     /**
      * These are magic constants that decide the lineNo padding.
      * Margin can't be changed as a property, so the solution is to take into account how much the border
@@ -63,7 +57,6 @@
     /**
      * TextFields of the premises and conclusion for quick access
      */
->>>>>>> a5d332bf
     private TextField premises;
     private TextField conclusion;
 
@@ -79,7 +72,6 @@
 
     private VBox lineNo;
     private VBox rows;
-<<<<<<< HEAD
     
     //The tab object of this view
     private Tab tab;
@@ -93,8 +85,6 @@
     //Name of the proof/file of this view
     private String name;
 
-=======
->>>>>>> a5d332bf
     private TextField lastTf;
 
     /**
