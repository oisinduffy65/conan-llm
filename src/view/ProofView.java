package view;
import java.util.*;

import javafx.beans.value.ChangeListener;
import javafx.geometry.Insets;
import javafx.geometry.Orientation;
import javafx.scene.control.*;
import javafx.scene.layout.*;
import model.ProofListener;
import model.ProofTab;


public class ProofView implements ProofListener{
    static final int carryAddOpen = 3; // Magic
    static final int carryAddClose = 5; // Maybe have to calculate this from padding and font size?

    private TextField premises;
    private TextField conclusion;

    private Stack<VBox> stack = new Stack<>();


    private List<BorderPane> rList = new LinkedList<>();
    private int counter = 1;
    private int carry = 0;


    private ScrollPane scrollPane;
    private VBox lineNo;
    private VBox rows;

    private TextField lastTf;
    private ChangeListener<? extends String> lastTfListener = (ov, oldValue, newValue) -> {
        newRow();
    };

    private AnchorPane createProofPane() {
        lineNo = new VBox();
        rows = new VBox();
        lineNo.setFillWidth(true);
        rows.setFillWidth(true);
        HBox hb = new HBox();
        hb.setHgrow(rows, Priority.ALWAYS);
        hb.getChildren().addAll(lineNo, rows);
        hb.setPadding(new Insets(5, 5, 5, 5));
        ScrollPane sp = new ScrollPane(hb);
        sp.getStyleClass().add("fit");
        scrollPane = sp;
        hb.heightProperty().addListener((ov, oldValue, newValue) -> {
            if (newValue.doubleValue() > oldValue.doubleValue()) { // Change this to only trigger on new row!!
                sp.setVvalue(1.0);                                 // Otherwise it will scroll down when you insert a row in the middle
            }
        });
        AnchorPane proofPane = new AnchorPane(sp);
        proofPane.setTopAnchor(sp, 0.0);
        proofPane.setRightAnchor(sp, 0.0);
        proofPane.setLeftAnchor(sp, 0.0);
        proofPane.setBottomAnchor(sp, 0.0);
<<<<<<< HEAD

=======
        rowList.add(rows);
        lineNoList.add(lineNo);
>>>>>>> 7d2885d0

        return proofPane;
    }

    public ProofView(TabPane tabPane, HBox premisesAndConclusion) {
        this.premises = (TextField) premisesAndConclusion.getChildren().get(0);
        this.conclusion = (TextField) premisesAndConclusion.getChildren().get(2);
        SplitPane sp = new SplitPane(premisesAndConclusion, createProofPane());
        sp.setOrientation(Orientation.VERTICAL);
        sp.setDividerPosition(0, 0.1);
        AnchorPane anchorPane = new AnchorPane(sp);
        anchorPane.setTopAnchor(sp, 0.0);
        anchorPane.setRightAnchor(sp, 0.0);
        anchorPane.setLeftAnchor(sp, 0.0);
        anchorPane.setBottomAnchor(sp, 0.0);
        ProofTab tab = new ProofTab("Proof", this);
        tab.setContent(anchorPane);
        tabPane.getTabs().add(tab);
        tabPane.getSelectionModel().select(tab); // Byt till den nya tabben
        newRow();
    }
    public ProofView(TabPane tabPane) {
        this(tabPane, CommonPanes.premisesAndConclusion());
    }
    public ProofView(TabPane tabPane, String sPremises, String sConclusion) {
        this(tabPane, CommonPanes.premisesAndConclusion(sPremises, sConclusion));
    }


    public void closeBox() {
        if (!stack.isEmpty()) {
            VBox vb = stack.pop();
            vb.getStyleClass().clear();
            vb.getStyleClass().add("closedBox");
            carry += carryAddClose;

        }
    }


    private void checkAndAdd(Region item) {
        if (stack.isEmpty()) {
            rows.getChildren().add(item);
        } else {
            VBox temp = stack.peek();
            temp.getChildren().add(item);
        }
    }
    private BorderPane createRow() {
        BorderPane bp = new BorderPane();
        TextField tf1 = new TextField();
        TextField tf2 = new TextField();
        tf1.getStyleClass().add("myText");
        tf2.getStyleClass().add("myText");
        bp.setCenter(tf1);
        bp.setRight(tf2);

        return bp;
    }
    Label createLabel() {
        Label lbl = new Label(""+counter++);
        lbl.getStyleClass().add("lineNo");
        lbl.setPadding(new Insets(8+carry,2,2,2));

        carry = 0;
        return lbl;
    }

    public void newRow() {
        BorderPane bp = createRow();
        checkAndAdd(bp);
        BorderPane tf = bp;
        lineNo.getChildren().add(createLabel());
        if (lastTf != null) {
            lastTf.textProperty().removeListener((ChangeListener<? super String>) lastTfListener);
        }
        TextField tempTf = (TextField) bp.getCenter();
        lastTf = tempTf;
        lastTf.textProperty().addListener((ChangeListener<? super String>) lastTfListener);

        rList.add(bp);


    }

    public void openBox() {
        VBox vb = new VBox();
        vb.getStyleClass().add("openBox");
        carry += carryAddOpen;
        checkAndAdd(vb);
        stack.push(vb);

        newRow();
    }

   // public void focus() { // Save the last focused textfield here for quick resuming?
   //     Platform.runLater(() -> lastTf.requestFocus());
   // }



    public void boxOpened(){}
    public void boxClosed(){}
    public void rowUpdated(){}
    public void conclusionReached(){}
    public void rowDeleted(){}

    /**Deletes the last row*/
    public void rowDeleteLastRow(){
        //todo make sure that the lines gets updated correctly + refactor the code

        int lastRow=rList.size()-1;
        //Do nothing when no row is present
        if(rList.size()==0){

        }
        //delete the closing part of the box
        else if(rList.get(rList.size()-1).getParent().getStyleClass().toString().equals("closedBox")){
            VBox node=(VBox)rList.get(rList.size()-1).getParent();
            //pushes the box for the last row
            stack.push(node);

            //used for pushing back the closed boxes
            ArrayList<VBox>v=new ArrayList<>();
            v.add(node);

            //Remove all the closing part of boxes that encloses the last row
            while(node.getParent() instanceof VBox){

                if(node.getStyleClass().toString().equals("closedBox"))
                {
                    carry-=carryAddClose;
                }

                node.getStyleClass().clear();
                node.getStyleClass().add("openBox");

                node = (VBox) node.getParent();

                v.add(node);


            }

            //pushes back the closed boxes to the stack in reverse
            for(int i=0;i<v.size();i++){
                stack.push(v.get((v.size()-1)-i));
            }

        }
        //delete open part of the box
        else if(rList.get(lastRow).getParent().getChildrenUnmodifiable().size()==1 &&
                rList.get(lastRow).getParent().getStyleClass().toString().equals("openBox")){

;

            VBox grandParentBox=((VBox)rList.get(rList.size()-1).getParent().getParent());
            grandParentBox.getChildren().remove(grandParentBox.getChildren().size()-1);
            rList.remove(rList.size()-1);
            lineNo.getChildren().remove(lineNo.getChildren().size() - 1);
            counter--;
            if (!stack.isEmpty()){
                stack.pop();
            }

        }
        //delete row
        else if(rList.get(lastRow).getParent().getChildrenUnmodifiable().size()>0){
            ((VBox)rList.get(lastRow).getParent()).getChildren().remove(((VBox) rList.get(lastRow).getParent()).getChildren().size()-1);
            rList.remove(rList.size()-1);
            counter--;
            lineNo.getChildren().remove(lineNo.getChildren().size() - 1);

        }


    }
    public void rowInserted(){}

}<|MERGE_RESOLUTION|>--- conflicted
+++ resolved
@@ -7,7 +7,7 @@
 import javafx.scene.control.*;
 import javafx.scene.layout.*;
 import model.ProofListener;
-import model.ProofTab;
+import view.ProofTab;
 
 
 public class ProofView implements ProofListener{
@@ -56,12 +56,6 @@
         proofPane.setRightAnchor(sp, 0.0);
         proofPane.setLeftAnchor(sp, 0.0);
         proofPane.setBottomAnchor(sp, 0.0);
-<<<<<<< HEAD
-
-=======
-        rowList.add(rows);
-        lineNoList.add(lineNo);
->>>>>>> 7d2885d0
 
         return proofPane;
     }
