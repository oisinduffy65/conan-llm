package view;

import java.util.*;
import javafx.beans.value.ChangeListener;
import javafx.beans.value.ObservableValue;
import javafx.event.EventHandler;
import javafx.geometry.Insets;
import javafx.geometry.Orientation;
import javafx.scene.CacheHint;
import javafx.scene.Node;
import javafx.scene.control.*;
import javafx.scene.layout.*;
import javafx.scene.input.*;
import model.BoxReference;
import model.Proof;
import model.ProofListener;


/***
 * The ProofView panes consists of two VBoxes
 *
 * One for lineNumbers and one for the rows with TextFields.
 *
 * LineNo | rows
 * -------------------
 * 1      | BorderPane
 * 2      | BorderPane
 * 3      | BorderPane
 * 4      | BorderPane
 *
 * The row is a BorderPane and consists of one TextField and a RulePane
 *
 * Row
 * =============
 * Center - a TextField for the expression
 * Right - a RulePane that consists of four textfields for the rule and rule prompts
 *
 * Center can be reached by calling the BorderPanes method's getExpression().
 * Remember to cast to TextField.
 * E.g. (TextField) rList.get(rList.size()-1).getExpression()
 *
 * Right - a RulePane the consists of four Textfields for the rule and rule prompts
 * The four textfields to the right can be reached by calling getRule(), getRulePrompt1(), 2 and 3.
 *
 * Keep in mind, that each child of rows is not a BorderPane. Boxes are additional VBoxes, with styling.
 * E.g.
 * rows
 * ====
 * Box
 *      BorderPane
 *      BorderPane
 *      Box
 *          BorderPane
 *      BorderPane
 * BorderPane
 */
public class ProofView extends Symbolic implements ProofListener, View {
	/*
	 * These are magic constants that decide the lineNo padding.
	 * Margin can't be changed as a property, so the solution is to take into account how much the border
	 * and the padding increases the distance between rows and add the padding to the line numbers accordingly.
	 */
	static final int carryAddOpen = 3;
	static final int carryAddClose = 5;


	// TextFields of the premises and conclusion for quick access
	private TextField premises;
	private TextField conclusion;

	private Stack<VBox> curBoxDepth = new Stack<>();

	// This is a list of RowPanes, which are the "lines" of the proof.
	private List<RowPane> rList = new ArrayList<>();
	//private int counter = 1;
	//private int carry = 0;

	private VBox lineNo;
	private VBox rows;

	//The tab object of this view
	private ViewTab tab;

	//The proof displayed in this view
	private Proof proof;

	//The patth where this proof was loaded/should be saved
	private String path;

	//Name of the proof/file of this view
	private String name;

	private TextField lastTf;

	//hashmap for all the rules and number of arguments for all rules
	private HashMap<String, Integer> ruleMap = new HashMap<String, Integer>();

	/**
	 * This ia listener that is applied to the last textField. It creates a new row, each time the value of the textField is changed.
	 */
	private ChangeListener<? extends String> lastTfListener = (ov, oldValue, newValue) -> {
		newRow();
	};

	private AnchorPane createProofPane() {
		lineNo = new VBox();
		rows = new VBox();
		lineNo.setFillWidth(true);
		rows.setFillWidth(true);
		HBox hb = new HBox();
		hb.setHgrow(rows, Priority.ALWAYS);
		hb.getChildren().addAll(lineNo, rows);
		hb.setPadding(new Insets(5, 5, 5, 5));
		ScrollPane sp = new ScrollPane(hb);
		sp.getStyleClass().add("fit");
		hb.heightProperty().addListener((ov, oldValue, newValue) -> {
			if (newValue.doubleValue() > oldValue.doubleValue()) { // Change this to only trigger on new row!!
				sp.setVvalue(1.0);                                 // Otherwise it will scroll down when you insert a row in the middle
			}
		});
		AnchorPane proofPane = new AnchorPane(sp);
		proofPane.setTopAnchor(sp, 0.0);
		proofPane.setRightAnchor(sp, 0.0);
		proofPane.setLeftAnchor(sp, 0.0);
		proofPane.setBottomAnchor(sp, 0.0);

		return proofPane;
	}


	/**
	 * Adds content to the TabPane in the proof and adds listeners to the premise and conclusion.
	 * Vad är det som metoden gör med proof? lägg gärna till extra beskrivning om detta!!
	 * @param tabPane
	 * @param premisesAndConclusion
	 */
<<<<<<< HEAD
	public ProofView(TabPane tabPane, Proof proof, HBox premisesAndConclusion) {

=======
	public ProofView(TabPane tabPane, Proof proof, PremisesAndConclusion premisesAndConclusion) {
>>>>>>> 2db962b4
		this.proof = proof;
		this.proof.registerProofListener(this);
		this.premises = premisesAndConclusion.getPremises();
		this.premises.setId("expression");
		this.conclusion = premisesAndConclusion.getConclusion();
		this.conclusion.setId("expression");
		this.conclusion.textProperty().addListener((ov, oldValue, newValue) -> {
			proof.updateConclusion(newValue);
		});
		proof.updateConclusion(this.conclusion.getText());

		this.premises.focusedProperty().addListener((observable, oldValue, newValue) -> {
			lastFocusedTf = this.premises;
			caretPosition = this.premises.getCaretPosition();
		});
		this.conclusion.focusedProperty().addListener((observable, oldValue, newValue) -> {
			lastFocusedTf = this.conclusion;
			caretPosition = this.conclusion.getCaretPosition();
		});
		AnchorPane cp=createProofPane();
		SplitPane sp = new SplitPane(premisesAndConclusion, cp);
		sp.setOrientation(Orientation.VERTICAL);
		sp.setDividerPosition(0, 0.1);
		AnchorPane anchorPane = new AnchorPane(sp);
		anchorPane.setTopAnchor(sp, 0.0);
		anchorPane.setRightAnchor(sp, 0.0);
		anchorPane.setLeftAnchor(sp, 0.0);
		anchorPane.setBottomAnchor(sp, 0.0);

		this.tab = new ViewTab("Proof", this);
		this.tab.setContent(anchorPane);
		tabPane.getTabs().add(this.tab);
		tabPane.getSelectionModel().select(this.tab); // Byt till den nya tabben
		newRow();


		//Code for placing the splitpane containing an AssumptionPane containing buttons for open/close box
		AssumptionPane assumptionPane=new AssumptionPane();
		assumptionPane.setMinHeight(60);
		anchorPane.setBottomAnchor(assumptionPane,0.00);
		SplitPane splitPaneAssumptions = new SplitPane(assumptionPane);
		sp.getItems().add(splitPaneAssumptions);
		anchorPane.setBottomAnchor(splitPaneAssumptions,0.0);
		splitPaneAssumptions.setMinHeight(57);
		splitPaneAssumptions.setMaxHeight(57);
		splitPaneAssumptions.setFocusTraversable(false);
		splitPaneAssumptions.setOrientation(Orientation.VERTICAL);
		
		//controller for buttons in AssumptionPane
		anchorPane.getChildren().add(splitPaneAssumptions);
        assumptionPane.getOpenButton().setOnAction(event -> {
			proof.openBox();
		});

		assumptionPane.getCloseButton().setOnAction(event -> {
			proof.closeBox();
		});;

		initializeRuleMap();
	}

	/**
	 * a method to initialize the ruleMap
	 * TODO: keep track of when it is a interval
	 */
	private void initializeRuleMap() {
		ruleMap.put("∧I", 2);
		ruleMap.put("∧E1", 1);
		ruleMap.put("∧E2", 1);
		ruleMap.put("∨I1", 1);
		ruleMap.put("∨I2", 1);
		ruleMap.put("∨E", 3);
		ruleMap.put("→I", 1);
		ruleMap.put("→E", 2);
		ruleMap.put("⊥E", 1);
		ruleMap.put("¬I", 1);
		ruleMap.put("¬E", 1);
		ruleMap.put("¬¬E", 1);
		ruleMap.put("Premise", 0);
		ruleMap.put("∀I", 1);
		ruleMap.put("∀E", 1);
		ruleMap.put("∃I", 1);
		ruleMap.put("∃E", 1);
		ruleMap.put("=E", 2);
		ruleMap.put("=I", 0);

	}


	public ProofView(TabPane tabPane, Proof proof) {
		this(tabPane, proof, new PremisesAndConclusion());
	}
	public ProofView(TabPane tabPane, Proof proof, String sPremises, String sConclusion) {
		this(tabPane, proof, new PremisesAndConclusion(sPremises, sConclusion));
	}
	/* Controller begin */
	public void openBox() {
		proof.openBox();
	}
	public void closeBox() {
		proof.closeBox();
	}
	public void newRow() {
		proof.addRow();
	}
	public void rowDeleteRow(){
		//needs rowNr
	}
	public void insertNewRow(int rowNo, BoxReference br){
		proof.insertNewRow(rowNo, br);
	}
	/* End of controller */

	private void checkAndAdd(Region item) {
		if (curBoxDepth.isEmpty()) {
			rows.getChildren().add(item);
		} else {
			VBox temp = curBoxDepth.peek();
			temp.getChildren().add(item);
		}
	}

	/**
	 * Creates a new row with a textfield for the expression and a textfield
	 * for the rules and adds listeners to both of them.
	 * @return bp, the BorderPane containing two textfields.
	 */
	private RowPane createRow(boolean isFirstRowInBox, int nrOfClosingBoxes) {
		//borderpane which contains the textfield for the expression and the rule
		RowPane bp = new RowPane(isFirstRowInBox,nrOfClosingBoxes);


        //setting up a context menu for right-clicking a textfield
		ContextMenu contextMenu = new ContextMenu();
		MenuItem delete = new MenuItem("Delete");
		MenuItem insertAbove = new MenuItem("Insert Above");
		MenuItem insertBelow = new MenuItem("Insert Below");
		contextMenu.getItems().add(delete);
		contextMenu.getItems().add(insertAbove);
		contextMenu.getItems().add(insertBelow);
		bp.getRule().setContextMenu(contextMenu);
		bp.getRulePrompt1().setContextMenu(contextMenu);
		bp.getRulePrompt2().setContextMenu(contextMenu);
		bp.getRulePrompt3().setContextMenu(contextMenu);
		((TextField)bp.getCenter()).setContextMenu(contextMenu);
		bp.getRule().setContextMenu(contextMenu);

		
		delete.setOnAction(event -> {
			int rowOfPressedButton=rList.indexOf(bp) + 1;
			proof.deleteRow(rowOfPressedButton);
		});;
		insertAbove.setOnAction(event -> {
			int rowOfPressedButton=rList.indexOf(bp) + 1;
			proof.insertNewRow(rowOfPressedButton,BoxReference.BEFORE);
		});;
		insertBelow.setOnAction(event -> {
			int rowOfPressedButton=rList.indexOf(bp) + 1;
			proof.insertNewRow(rowOfPressedButton,BoxReference.AFTER);
		});;
		
		//adding listeners to the expression- and rule textfield
		TextField tfExpression = bp.getExpression();

		tfExpression.focusedProperty().addListener((observable, oldValue, newValue) -> {
			lastFocusedTf = tfExpression;
			caretPosition = tfExpression.getCaretPosition();
		});
		TextField tfRule = bp.getRule();
		tfRule.focusedProperty().addListener((observable, oldValue, newValue) -> {
			lastFocusedTf = tfRule;
			caretPosition = tfRule.getCaretPosition();
		});
<<<<<<< HEAD

=======
		TextField ruleprompt1 = bp.getRulePrompt1();
		ruleprompt1.focusedProperty().addListener((observable, oldValue, newValue) -> {
			proof.rulePromptUpdate(rList.indexOf(ruleprompt1), 0, ruleprompt1.getText());
		});
		TextField ruleprompt2 = bp.getRulePrompt2();
		ruleprompt2.focusedProperty().addListener((observable, oldValue, newValue) -> {
			proof.rulePromptUpdate(rList.indexOf(ruleprompt2), 0, ruleprompt1.getText());
		});
		TextField ruleprompt3 = bp.getRulePrompt3();
		ruleprompt3.focusedProperty().addListener((observable, oldValue, newValue) -> {
			proof.rulePromptUpdate(rList.indexOf(ruleprompt3), 0, ruleprompt1.getText());
		});
		//Här är det Elin och Jan kanske vill använda
		//------------------------------------------------
		tfExpression.setOnKeyPressed(new EventHandler<KeyEvent>() {
		    public void handle(KeyEvent ke) {
		        if(ke.getCode() == KeyCode.DOWN){
		        	System.out.println("Arrow down pressed");
		        }else if(ke.getCode() == KeyCode.UP){
		        	System.out.println("Arrow up pressed");
		        }
		    }
		});
		tfExpression.textProperty().addListener(new ChangeListener<String>() {
	        @Override
	        public void changed(ObservableValue<? extends String> observable, String oldValue, String newValue) {
	            if (newValue.contains("!")) {
	                tfExpression.setText(newValue.replace("!", "¬"));
	            }else if(newValue.contains("&")){
	            	tfExpression.setText(newValue.replaceAll("&", "∧"));
	            }else if(newValue.contains("->")){
	            	tfExpression.setText(newValue.replaceAll("->", "→"));
	            }/*else if(newValue.contains("forall")){
	            	tfExpression.setText(newValue.replaceAll("forall", "∃"));
	            }*/
	        }
	    });
>>>>>>> 2db962b4
		return bp;
	}

	//should only be called AFTER a new row has been added to rList since it uses rList.size()
	Label createLabel() {
		Label lbl = new Label(""+rList.size());
		lbl.getStyleClass().add("lineNo");
		lbl.setPadding(new Insets(8,2,2,2));
		//lbl.setCache(true);
		//lbl.setCacheShape(true);
		lbl.setCacheHint(CacheHint.SPEED);
		return lbl;
	}

	//Adds a new row at the end of the proof
	public void rowAdded(){
		RowPane rp;
		if(curBoxDepth.isEmpty()){
			rp = createRow(false, 0);
			rList.add(rp);
			rows.getChildren().add(rp);
		}
		else{
			VBox box = curBoxDepth.peek();
			List<Node> children = box.getChildren();
			boolean isFirstRowInBox = (children.isEmpty()) ? true : false;
			rp = createRow(isFirstRowInBox, 0);
			rList.add(rp);
			children.add(rp);
		}
		lineNo.getChildren().add(createLabel());
		updateLabelPaddings(rList.size());
		addListeners(rp);
		newRowListener(rp.getExpression());
	}

	public void newRowListener(TextField tf) {
        if (lastTf != null) {
            lastTf.textProperty().removeListener((ChangeListener<? super String>) lastTfListener);
        }
        lastTf = tf;
        lastTf.textProperty().addListener((ChangeListener<? super String>) lastTfListener);
	}

	//rowNo is which row the reference row is at, BoxReference tells you if you want to add the new row before or after
public void rowInserted(int rowNo, BoxReference br) {
    RowPane referenceRow;//row we'll use to get a refence to the box where we add the new row
    boolean isFirstRowInBox;
    int nrOfClosingBoxes; //the nr of boxes that closes at line rowNo
    int indexToInsertInParent;
    VBox parentBox; // which vbox to display the new row in
    int rListInsertionIndex = (br == BoxReference.BEFORE) ? rowNo-1 : rowNo;

    if(br == BoxReference.BEFORE){
        referenceRow = rList.get(rowNo-1);
        isFirstRowInBox = referenceRow.getIsFirstRowInBox();
        nrOfClosingBoxes = 0;
        referenceRow.setIsFirstRowInBox(false);
        parentBox = (VBox)referenceRow.getParent();
        indexToInsertInParent = parentBox.getChildren().indexOf(referenceRow);
    }
    else{ //br == BoxReference.AFTER
        referenceRow = rList.get(rowNo-1);
        nrOfClosingBoxes = referenceRow.getNrOfClosingBoxes();
        isFirstRowInBox = false;
        referenceRow.setNrOfClosingBoxes(0);
        parentBox = (VBox)referenceRow.getParent();
        indexToInsertInParent = parentBox.getChildren().indexOf(referenceRow) + 1;
    }
    RowPane rp = createRow(isFirstRowInBox, nrOfClosingBoxes);
    ((TextField)rp.getExpression()).setText("*");
    parentBox.getChildren().add(indexToInsertInParent,rp);
    rList.add(rListInsertionIndex, rp);
    lineNo.getChildren().add(createLabel());
    updateLabelPaddings(rowNo);
    addListeners(rp);
    /*
    if (lastTf != null) {
        lastTf.textProperty().removeListener((ChangeListener<? super String>) lastTfListener);
    }
    TextField tempTf = (TextField) bp.getCenter();
    //...tempTf.setText(formula);
    lastTf = tempTf;
    lastTf.textProperty().addListener((ChangeListener<? super String>) lastTfListener);
     */

}
	// public void focus() { // Save the last focused textfield here for quick resuming?
	//     Platform.runLater(() -> lastTf.requestFocus());
	// }
	public void boxOpened(){
		VBox vb = new VBox();
		vb.getStyleClass().add("openBox");
		checkAndAdd(vb);
		curBoxDepth.push(vb);
		newRow();
	}


	public void boxClosed(){
		if (!curBoxDepth.isEmpty()) {
			VBox vb = curBoxDepth.pop();

			//Update last row and its padding
			rList.get(rList.size()-1).incrementNrOfClosingBoxes();
			updateLabelPaddings(rList.size()-1);

			vb.getStyleClass().clear();
			vb.getStyleClass().add("closedBox");

		}
	}
	private void applyStyleIf(TextField expression, boolean bool, String style) {
		expression.getStyleClass().removeIf((s) -> s.equals(style));
		if (bool) {
			expression.getStyleClass().add(style);
		}
	}

	public void rowUpdated(boolean wellFormed, int lineNo) {
		TextField expression = (TextField) rList.get(lineNo-1).getExpression();
		if (expression.getText().equals(""))
			wellFormed = true;
		applyStyleIf(expression, !wellFormed, "bad");
	}
	public void conclusionReached(boolean correct, int lineNo){
		TextField expression = (TextField) rList.get(lineNo-1).getExpression();
		applyStyleIf(expression, correct, "conclusionReached");
	}


	//update view to reflect that row with nr rowNr has been deleted
	public void rowDeleted(int rowNr){
		RowPane rp = rList.get(rowNr-1);
		if (rowNr-1 == rList.size()-1 && (rowNr-2 >= 0)) { // Just check if this is the last row
                newRowListener(rList.get(rowNr-2).getExpression());
        }
		VBox box = (VBox)rp.getParent();
		List<Node> parentComponentList = box.getChildren();
		if(parentComponentList.remove(rp) == false){
			System.out.println("ProofView.rowDeleted: something went wrong!");
			return;
		}
		rList.remove(rp);
		boolean wasOnlyRowInBox = parentComponentList.isEmpty();
		boolean updatePreviousRowLabel = false;

		//deleted row was last row in this box, remove the box
		if(wasOnlyRowInBox){
			removeRecursivelyIfEmpty(box);
		}
		else{
			if(rp.getIsFirstRowInBox()){ // next row is now first in this box
				RowPane nextRow = rList.get(rowNr-1);
				nextRow.setIsFirstRowInBox(rp.getIsFirstRowInBox());
			}
			if(rp.getNrOfClosingBoxes() > 0){ // previous row now closes the boxes
				rList.get(rowNr-2).setNrOfClosingBoxes(rp.getNrOfClosingBoxes());
				updatePreviousRowLabel = true;
			}
		}

		//remove a Label and update paddings in relevant labels
		List<Node> labelList = lineNo.getChildren();
		labelList.remove(labelList.size()-1);
		updateLabelPaddings( updatePreviousRowLabel ? rowNr-1 : rowNr  );
	}

	public ViewTab getTab(){ return tab;}
	public Proof getProof(){ return proof;}
	public String getPath(){ return path;}
	public void setPath(String path){ this.path = path; }
	public String getName(){ return name;}
	public void setName(String name){ this.name = name; }

	//updates the padding for the labels starting from lineNr all the way down
	//TODO: get rid of magic numbers
	private void updateLabelPaddings(int lineNr){
		List<Node> labelList = this.lineNo.getChildren();
		assert(rList.size() == labelList.size());
		//update the padding for each label by checking the corresponding rowPane
		for(int i = lineNr-1; i < labelList.size() ; i++){
			RowPane rp = rList.get(i);
			int topPadding = rp.getIsFirstRowInBox() ? 11 : 8;
			int bottomPadding = 2 + 5 * rp.getNrOfClosingBoxes();
			Label label = (Label) labelList.get(i);
			label.setPadding(new Insets(topPadding,2,bottomPadding,2));
		}
	}

	//add listeners for the formula and rule textfields in the RowPane at the given rowNr
	private void addListeners(RowPane rp){

		// Updates the Proof object if the textField is updated
		TextField formulaField = (TextField) rp.getExpression();
		TextField ruleField = (TextField) rp.getRule();
		
		formulaField.textProperty().addListener((ov, oldValue, newValue) -> {
			int rpIndex = rList.indexOf(rp);
			proof.updateFormulaRow(newValue, rpIndex+1);
		});
		// Updates the Proof object if the textField is updated
		ruleField.textProperty().addListener((ov, oldValue, newValue) -> {
			int rpIndex = rList.indexOf(rp);
			proof.updateRuleRow(newValue, rpIndex+1);
            rp.setPrompts(ruleMap.getOrDefault(newValue,-1));
		});
	}

	//
	private void removeRecursivelyIfEmpty(VBox box){
		Node parentNode = box.getParent();
		assert( box.getChildren().isEmpty() );
		if(parentNode instanceof VBox ){
			VBox parentBox = (VBox) parentNode;
			parentBox.getChildren().remove(box);
			if(box.getStyleClass().toString().equals("openBox")){
				VBox box2 = curBoxDepth.pop();
				assert(box == box2);
			}
			if( parentBox.getChildren().isEmpty() ){
				removeRecursivelyIfEmpty(parentBox);
			}
		}
	}

	/**
	 * Adds the rule symbol that has been pressed to the text field for the rule when either "expression" or "righTextfield"
	 * is focused.
	 * @param event
	 */
	public void addRule(javafx.event.ActionEvent event){
		if(lastFocusedTf.getId() == "rightTextfield"){
			int tmpCaretPosition = caretPosition;
			String[] parts = event.toString().split("'");
			lastFocusedTf.setText(parts[1]);
			lastFocusedTf.requestFocus();
			lastFocusedTf.positionCaret(tmpCaretPosition+1);
		}
		else if(lastFocusedTf.getId() == "expression"){
			TextField tmpLastFocusedTf = lastFocusedTf;
			BorderPane borderpane = (BorderPane) lastFocusedTf.getParent();
			RulePane rulepane = (RulePane) borderpane.getRight();
			TextField tf = (TextField) rulepane.getChildren().get(0);
			int tmpCaretPosition = caretPosition;
			String[] parts = event.toString().split("'");
			tf.setText(parts[1]);
			tmpLastFocusedTf.requestFocus();
			tmpLastFocusedTf.positionCaret(tmpCaretPosition);
		}
	}
<<<<<<< HEAD

	/**Returns the row index of the last focused textfield in the proof.
	 *@return row index of the last focused textfield in the proof, otherwise it returns -1
	 * */
	public int getRowIndexLastFocusedTF(){
		    if(lastFocusedTf!=null&&rList.indexOf(lastFocusedTf.getParent())!=-1){
		    	return rList.indexOf(lastFocusedTf.getParent())+1;
		    }
		        return -1;
	}


=======
>>>>>>> 2db962b4
}<|MERGE_RESOLUTION|>--- conflicted
+++ resolved
@@ -134,12 +134,8 @@
 	 * @param tabPane
 	 * @param premisesAndConclusion
 	 */
-<<<<<<< HEAD
-	public ProofView(TabPane tabPane, Proof proof, HBox premisesAndConclusion) {
-
-=======
+
 	public ProofView(TabPane tabPane, Proof proof, PremisesAndConclusion premisesAndConclusion) {
->>>>>>> 2db962b4
 		this.proof = proof;
 		this.proof.registerProofListener(this);
 		this.premises = premisesAndConclusion.getPremises();
@@ -313,9 +309,6 @@
 			lastFocusedTf = tfRule;
 			caretPosition = tfRule.getCaretPosition();
 		});
-<<<<<<< HEAD
-
-=======
 		TextField ruleprompt1 = bp.getRulePrompt1();
 		ruleprompt1.focusedProperty().addListener((observable, oldValue, newValue) -> {
 			proof.rulePromptUpdate(rList.indexOf(ruleprompt1), 0, ruleprompt1.getText());
@@ -353,7 +346,6 @@
 	            }*/
 	        }
 	    });
->>>>>>> 2db962b4
 		return bp;
 	}
 
@@ -605,7 +597,6 @@
 			tmpLastFocusedTf.positionCaret(tmpCaretPosition);
 		}
 	}
-<<<<<<< HEAD
 
 	/**Returns the row index of the last focused textfield in the proof.
 	 *@return row index of the last focused textfield in the proof, otherwise it returns -1
@@ -617,7 +608,4 @@
 		        return -1;
 	}
 
-
-=======
->>>>>>> 2db962b4
 }