--- conflicted
+++ resolved
@@ -74,13 +74,8 @@
         this.proof = proof;
         this.proof.registerProofListener(this);
         this.premises = premisesAndConclusion.getPremises();
-<<<<<<< HEAD
         this.premises.setId("dummy");
-        this.premises.setPromptText("Premises");
-=======
-        this.premises.setId("expression");
         this.premises.setPromptText("Premises will update automatically");
->>>>>>> 97515595
         premises.textProperty().addListener(new ChangeListener<String>() {
             @Override
             public void changed(ObservableValue<? extends String> observable, String oldValue, String newValue) {
