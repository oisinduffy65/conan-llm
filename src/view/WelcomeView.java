--- conflicted
+++ resolved
@@ -100,9 +100,6 @@
         this.notAgain = new CheckBox("Do not show again");
         Button butNext = new Button("Continue");
         butNext.setOnAction(event -> {
-<<<<<<< HEAD
-            conpremfinished();
-=======
             Preferences prefs = Preferences.userRoot().node("General");
             TabPane tabPane1 = tab.getTabPane();
             if (!this.notAgain.isIndeterminate() && this.notAgain.selectedProperty().getValue()) {
@@ -143,7 +140,6 @@
         		
         	}
             proof.updateConclusion(conclusionStr);
->>>>>>> be624d04
         });
         gridPane.add(title, 0, 0);
         gridPane.add(help, 0, 1);
