--- conflicted
+++ resolved
@@ -60,7 +60,7 @@
         });
 
         Hyperlink help = new Hyperlink("Help me!");
-<<<<<<< HEAD
+
         help.setOnAction(new EventHandler<ActionEvent>() {
 			@Override
 			public void handle(ActionEvent event) {
@@ -68,9 +68,7 @@
 			}
 		});
         
-=======
 
->>>>>>> 0e9341b9
         this.notAgain = new CheckBox("Do not show again");
         Button butNext = new Button("Continue");
         butNext.setOnAction(event -> {
