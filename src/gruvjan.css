--- conflicted
+++ resolved
@@ -36,13 +36,7 @@
 }
 
 .unVerified {
-<<<<<<< HEAD
-    /* -fx-background-insets: 2, 6; */
     -fx-control-inner-background: #cc241d;
-    /* -fx-text-box-border: #cc241d; */
-=======
-    -fx-control-inner-background: #cc241d;
->>>>>>> 812038a9
 }
 .conclusionReached {
     -fx-control-inner-background: #98971a;
