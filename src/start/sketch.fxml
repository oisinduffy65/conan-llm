<?xml version="1.0" encoding="UTF-8"?>

<?import javafx.geometry.Insets?>
<?import javafx.scene.control.Button?>
<?import javafx.scene.control.CheckBox?>
<?import javafx.scene.control.Label?>
<?import javafx.scene.control.Menu?>
<?import javafx.scene.control.MenuBar?>
<?import javafx.scene.control.MenuItem?>
<?import javafx.scene.control.ScrollPane?>
<?import javafx.scene.control.SeparatorMenuItem?>
<?import javafx.scene.control.SplitPane?>
<?import javafx.scene.control.TabPane?>
<?import javafx.scene.control.TitledPane?>
<?import javafx.scene.control.ToolBar?>
<?import javafx.scene.layout.AnchorPane?>
<?import javafx.scene.layout.ColumnConstraints?>
<?import javafx.scene.layout.GridPane?>
<?import javafx.scene.layout.HBox?>
<?import javafx.scene.layout.Pane?>
<?import javafx.scene.layout.RowConstraints?>
<?import javafx.scene.layout.VBox?>
<?import javafx.scene.paint.Color?>
<?import javafx.scene.text.Font?>

<VBox prefHeight="824.0" prefWidth="900.0" xmlns="http://javafx.com/javafx/8.0.111" xmlns:fx="http://javafx.com/fxml/1" fx:controller="start.MainController">
  <children>
    <MenuBar VBox.vgrow="NEVER">
      <menus>
        <Menu mnemonicParsing="false" text="File">
          <items>
            <MenuItem accelerator="Shortcut+N" mnemonicParsing="false" onAction="#newProof" text="New" />
            <MenuItem accelerator="Shortcut+O" mnemonicParsing="false" onAction="#openProof" text="Open…" />
            <SeparatorMenuItem mnemonicParsing="false" />
            <MenuItem accelerator="Shortcut+S" mnemonicParsing="false" onAction="#saveProof" text="Save" />
            <MenuItem accelerator="Shortcut+S+SHIFT" mnemonicParsing="false" onAction="#saveProofAs" text="Save As…" />
            <MenuItem accelerator="Shortcut+E+SHIFT" mnemonicParsing="false" onAction="#exportProofToLatex" text="Export to LaTeX" />
          </items>
        </Menu>
        <Menu mnemonicParsing="false" text="Edit">
          <items>
            <MenuItem accelerator="Shortcut+U" mnemonicParsing="false" onAction="#undo" text="Undo" />
            <MenuItem accelerator="Shortcut+Y" mnemonicParsing="false" onAction="#redo" text="Redo" />
                  <SeparatorMenuItem mnemonicParsing="false" />
                  <MenuItem mnemonicParsing="false" onAction="#insertAboveMenu" text="Row above" />
                  <MenuItem mnemonicParsing="false" onAction="#newRow" text="Row after/below" />
                  <MenuItem mnemonicParsing="false" onAction="#insertBelowMenu" text="Row below" />
                  <MenuItem mnemonicParsing="false" onAction="#deleteRowMenu" text="Delete row" />
                  <MenuItem mnemonicParsing="false" onAction="#openBox" text="Insert box" />
          </items>
        </Menu>
            <Menu mnemonicParsing="false" text="Preferences">
               <items>
                  <MenuItem mnemonicParsing="false" onAction="#setTheme" text="Light theme" />
                  <MenuItem mnemonicParsing="false" onAction="#setTheme" text="Dark theme" />
               </items>
            </Menu>
        <Menu mnemonicParsing="false" text="Help">
          <items>
                  <MenuItem accelerator="Shortcut+I" mnemonicParsing="false" onAction="#showInferenceRules" text="Show Inference Rules" />
          </items>
        </Menu>
      </menus>
    </MenuBar>
      <ToolBar prefHeight="40.0" prefWidth="200.0">
        <items>
<<<<<<< HEAD
            <Button fx:id="newProofButton" mnemonicParsing="false" onAction="#newProof">
               <graphic>
                  <ImageView fitHeight="28.0" fitWidth="28.0" pickOnBounds="true" preserveRatio="true">
                     <image>
                        <Image url="@../../resources/icons/ic_insert_drive_file_black_24dp_2x.png" />
                     </image>
                  </ImageView>
               </graphic></Button>
            <Button fx:id="loadButton" contentDisplay="GRAPHIC_ONLY" mnemonicParsing="false" onAction="#openProof">
               <graphic>
                  <ImageView fitHeight="28.0" fitWidth="28.0" pickOnBounds="true" preserveRatio="true">
                     <image>
                        <Image url="@../../resources/icons/ic_folder_open_black_24dp_2x.png" />
                     </image>
                  </ImageView>
               </graphic></Button>
          <Button fx:id="saveButton" contentDisplay="GRAPHIC_ONLY" mnemonicParsing="false" onAction="#saveProof">
               <graphic>
                  <ImageView fitHeight="28.0" fitWidth="28.0" pickOnBounds="true" preserveRatio="true">
                     <image>
                        <Image url="@../../resources/icons/ic_save_black_24dp_2x.png" />
                     </image>
                  </ImageView>
               </graphic></Button>
            <Button layoutX="204.0" layoutY="11.0" maxHeight="-Infinity" maxWidth="-Infinity" minHeight="-Infinity" minWidth="-Infinity" mnemonicParsing="false" onAction="#openBox" prefHeight="38.0" prefWidth="48.0">
               <graphic>
                  <ImageView fitHeight="28.0" fitWidth="28.0" pickOnBounds="true" preserveRatio="true">
                     <image>
                        <Image url="@../../resources/icons/ic_space_bar_black_upside_down_24dp_2x.png" />
                     </image>
                  </ImageView>
               </graphic></Button>
            <Button layoutX="281.0" layoutY="11.0" maxHeight="-Infinity" maxWidth="-Infinity" minHeight="-Infinity" minWidth="-Infinity" mnemonicParsing="false" onAction="#closeBox" prefHeight="38.0" prefWidth="48.0">
               <graphic>
                  <ImageView fitHeight="28.0" fitWidth="28.0" pickOnBounds="true" preserveRatio="true">
                     <image>
                        <Image url="@../../resources/icons/ic_space_bar_black_24dp_2x.png" />
                     </image>
                  </ImageView>
               </graphic></Button>
            <Button layoutX="212.0" layoutY="10.0" maxHeight="-Infinity" maxWidth="-Infinity" minHeight="-Infinity" minWidth="-Infinity" mnemonicParsing="false" onAction="#newRow" prefHeight="38.0" prefWidth="48.0">
               <graphic>
                  <ImageView fitHeight="28.0" fitWidth="28.0" pickOnBounds="true" preserveRatio="true">
                     <image>
                        <Image url="@../../resources/icons/ic_playlist_add_black_24dp_2x.png" />
                     </image>
                  </ImageView>
               </graphic>
            </Button>
            <CheckBox fx:id="verification" maxHeight="-Infinity" maxWidth="-Infinity" minHeight="-Infinity" minWidth="-Infinity" mnemonicParsing="false" onAction="#verificationToggle" prefHeight="38.0" prefWidth="128.0" text="Verification">
=======
            <Button contentDisplay="CENTER" maxHeight="-Infinity" maxWidth="-Infinity" minHeight="-Infinity" minWidth="-Infinity" mnemonicParsing="false" onAction="#newProof" prefHeight="38.0" prefWidth="48.0" styleClass="menuButtons" text="" />
            <Button contentDisplay="CENTER" maxHeight="-Infinity" maxWidth="-Infinity" minHeight="-Infinity" minWidth="-Infinity" mnemonicParsing="false" onAction="#openProof" prefHeight="38.0" prefWidth="48.0" styleClass="menuButtons" text="" />
          <Button contentDisplay="CENTER" maxHeight="-Infinity" maxWidth="-Infinity" minHeight="-Infinity" minWidth="-Infinity" mnemonicParsing="false" onAction="#saveProof" prefHeight="38.0" prefWidth="48.0" styleClass="menuButtons" text="" />
            <Button maxHeight="-Infinity" maxWidth="-Infinity" minHeight="-Infinity" minWidth="-Infinity" mnemonicParsing="false" onAction="#undo" prefHeight="38.0" prefWidth="48.0" styleClass="menuButtons" text="" />
            <Button maxHeight="-Infinity" maxWidth="-Infinity" minHeight="-Infinity" minWidth="-Infinity" mnemonicParsing="false" onAction="#redo" prefHeight="38.0" prefWidth="48.0" styleClass="menuButtons" text="" />
            <Button layoutX="204.0" layoutY="11.0" maxHeight="-Infinity" maxWidth="-Infinity" minHeight="-Infinity" minWidth="-Infinity" mnemonicParsing="false" onAction="#openBox" prefHeight="38.0" prefWidth="48.0" styleClass="menuButtons" text="" />
            <Button layoutX="270.0" layoutY="10.0" maxHeight="-Infinity" maxWidth="-Infinity" minHeight="-Infinity" minWidth="-Infinity" mnemonicParsing="false" onAction="#newRow" prefHeight="38.0" prefWidth="48.0" styleClass="menuButtons" text="" />
            <CheckBox fx:id="verification" maxHeight="-Infinity" maxWidth="-Infinity" minHeight="-Infinity" minWidth="-Infinity" mnemonicParsing="false" onAction="#verificationToggle" prefHeight="38.0" prefWidth="80.0" text="Verify">
>>>>>>> fa8f1823
               <padding>
                  <Insets bottom="10.0" left="10.0" right="10.0" top="10.0" />
               </padding>
            </CheckBox>
            <CheckBox fx:id="generation" maxHeight="-Infinity" maxWidth="-Infinity" minHeight="-Infinity" minWidth="-Infinity" mnemonicParsing="false" onAction="#generationToggle" prefHeight="38.0" prefWidth="105.0" text="Generate">
               <padding>
                  <Insets bottom="10.0" left="10.0" right="10.0" top="10.0" />
               </padding>
            </CheckBox>
        </items>
      </ToolBar>
    <SplitPane dividerPositions="0.2" focusTraversable="true" prefHeight="-1.0" prefWidth="-1.0" scaleShape="false" VBox.vgrow="ALWAYS">
      <items>
        <AnchorPane maxWidth="250.0" minWidth="250.0">
               <children>
                  <VBox maxWidth="176.0" AnchorPane.bottomAnchor="0.0" AnchorPane.leftAnchor="0.0" AnchorPane.rightAnchor="0.0" AnchorPane.topAnchor="0.0">
                     <children>
                        <ScrollPane fitToWidth="true" hbarPolicy="NEVER" VBox.vgrow="ALWAYS">
                          <content>
                            <AnchorPane prefHeight="296.0" prefWidth="207.0">
                                 <children>
                                    <VBox prefWidth="221.0" AnchorPane.leftAnchor="0.0" AnchorPane.rightAnchor="0.0" AnchorPane.topAnchor="0.0">
                                       <children>
                                          <TitledPane animated="false" styleClass="rulesSymbols" text="Rules of inference">
                                             <content>
                                                <GridPane hgap="2.0" styleClass="rulesSymbols" vgap="3.0">
                                                  <columnConstraints>
                                                    <ColumnConstraints hgrow="SOMETIMES" minWidth="10.0" prefWidth="100.0" />
                                                    <ColumnConstraints hgrow="SOMETIMES" minWidth="10.0" prefWidth="100.0" />
                                                      <ColumnConstraints hgrow="SOMETIMES" minWidth="10.0" prefWidth="100.0" />
                                                  </columnConstraints>
                                                  <rowConstraints>
                                                    <RowConstraints minHeight="10.0" prefHeight="30.0" vgrow="NEVER" />
                                                    <RowConstraints minHeight="10.0" prefHeight="30.0" vgrow="NEVER" />
                                                      <RowConstraints minHeight="10.0" prefHeight="30.0" vgrow="NEVER" />
                                                      <RowConstraints minHeight="10.0" prefHeight="30.0" vgrow="NEVER" />
                                                      <RowConstraints minHeight="10.0" prefHeight="30.0" vgrow="NEVER" />
                                                      <RowConstraints minHeight="10.0" prefHeight="30.0" vgrow="NEVER" />
                                                      <RowConstraints minHeight="10.0" prefHeight="30.0" vgrow="NEVER" />
                                                      <RowConstraints minHeight="10.0" prefHeight="30.0" vgrow="NEVER" />
                                                  </rowConstraints>
                                                   <children>
                                                      <AnchorPane>
                                                         <children>
                                                            <Button fx:id="andIntroButton" layoutX="27.0" layoutY="6.0" mnemonicParsing="false" onAction="#ruleButtonPressed" prefHeight="27.0" prefWidth="74.0" text="∧I" AnchorPane.bottomAnchor="0.0" AnchorPane.leftAnchor="0.0" AnchorPane.rightAnchor="0.0" AnchorPane.topAnchor="0.0">
                                                            </Button>
                                                         </children>
                                                      </AnchorPane>
                                                      <AnchorPane GridPane.columnIndex="1">
                                                         <children>
                                                            <Button fx:id="andElim1Button" layoutX="28.0" layoutY="60.0" mnemonicParsing="false" onAction="#ruleButtonPressed" text="∧E1" AnchorPane.bottomAnchor="0.0" AnchorPane.leftAnchor="0.0" AnchorPane.rightAnchor="0.0" AnchorPane.topAnchor="0.0">
                                                            </Button>
                                                         </children>
                                                      </AnchorPane>
                                                      <AnchorPane GridPane.columnIndex="2">
                                                         <children>
                                                            <Button fx:id="andElim2Button" layoutX="28.0" layoutY="60.0" mnemonicParsing="false" onAction="#ruleButtonPressed" text="∧E2" AnchorPane.bottomAnchor="0.0" AnchorPane.leftAnchor="0.0" AnchorPane.rightAnchor="0.0" AnchorPane.topAnchor="0.0">
                                                            </Button>
                                                         </children>
                                                      </AnchorPane>
                                                      <AnchorPane GridPane.rowIndex="1">
                                                         <children>
                                                            <Button fx:id="orIntro1Button" layoutX="28.0" layoutY="60.0" mnemonicParsing="false" onAction="#ruleButtonPressed" text="∨I1" AnchorPane.bottomAnchor="0.0" AnchorPane.leftAnchor="0.0" AnchorPane.rightAnchor="0.0" AnchorPane.topAnchor="0.0">
                                                            </Button>
                                                         </children>
                                                      </AnchorPane>
                                                      <AnchorPane GridPane.columnIndex="1" GridPane.rowIndex="1">
                                                         <children>
                                                            <Button fx:id="orIntro2Button" layoutX="28.0" layoutY="60.0" mnemonicParsing="false" onAction="#ruleButtonPressed" text="∨I2" AnchorPane.bottomAnchor="0.0" AnchorPane.leftAnchor="0.0" AnchorPane.rightAnchor="0.0" AnchorPane.topAnchor="0.0">
                                                               </Button>
                                                         </children>
                                                      </AnchorPane>
                                                      <AnchorPane GridPane.columnIndex="2" GridPane.rowIndex="1">
                                                         <children>
                                                            <Button fx:id="orElimButton" layoutX="28.0" layoutY="60.0" mnemonicParsing="false" onAction="#ruleButtonPressed" text="∨E" AnchorPane.bottomAnchor="0.0" AnchorPane.leftAnchor="0.0" AnchorPane.rightAnchor="0.0" AnchorPane.topAnchor="0.0">
                                                            </Button>
                                                         </children>
                                                      </AnchorPane>
                                                      <AnchorPane prefHeight="200.0" prefWidth="200.0" GridPane.rowIndex="2">
                                                         <children>
                                                            <Button fx:id="impIntroButton" mnemonicParsing="false" onAction="#ruleButtonPressed" text="→I" AnchorPane.bottomAnchor="0.0" AnchorPane.leftAnchor="0.0" AnchorPane.rightAnchor="0.0" AnchorPane.topAnchor="0.0">
                                                            </Button>
                                                         </children>
                                                      </AnchorPane>
                                                      <AnchorPane prefHeight="200.0" prefWidth="200.0" GridPane.columnIndex="1" GridPane.rowIndex="2">
                                                         <children>
                                                            <Button fx:id="impElimButton" mnemonicParsing="false" onAction="#ruleButtonPressed" text="→E" AnchorPane.bottomAnchor="0.0" AnchorPane.leftAnchor="0.0" AnchorPane.rightAnchor="0.0" AnchorPane.topAnchor="0.0">
                                                            </Button>
                                                         </children>
                                                      </AnchorPane>
                                                      <AnchorPane prefHeight="200.0" prefWidth="200.0" GridPane.columnIndex="2" GridPane.rowIndex="2">
                                                         <children>
                                                            <Button fx:id="contraElimButton" mnemonicParsing="false" onAction="#ruleButtonPressed" text="⊥E" AnchorPane.bottomAnchor="0.0" AnchorPane.leftAnchor="0.0" AnchorPane.rightAnchor="0.0" AnchorPane.topAnchor="0.0">
                                                            </Button>
                                                         </children>
                                                      </AnchorPane>
                                                      <AnchorPane prefHeight="200.0" prefWidth="200.0" GridPane.rowIndex="3">
                                                         <children>
                                                            <Button fx:id="negIntroButton" layoutX="7.0" layoutY="2.0" mnemonicParsing="false" onAction="#ruleButtonPressed" text="¬I" AnchorPane.bottomAnchor="0.0" AnchorPane.leftAnchor="0.0" AnchorPane.rightAnchor="0.0" AnchorPane.topAnchor="0.0">
                                                            </Button>
                                                         </children>
                                                      </AnchorPane>
                                                      <AnchorPane prefHeight="200.0" prefWidth="200.0" GridPane.columnIndex="1" GridPane.rowIndex="3">
                                                         <children>
                                                            <Button fx:id="negElimButton" layoutY="2.0" mnemonicParsing="false" onAction="#ruleButtonPressed" text="¬E" AnchorPane.bottomAnchor="0.0" AnchorPane.leftAnchor="0.0" AnchorPane.rightAnchor="0.0" AnchorPane.topAnchor="0.0">
                                                            </Button>
                                                         </children>
                                                      </AnchorPane>
                                                      <AnchorPane prefHeight="200.0" prefWidth="200.0" GridPane.columnIndex="2" GridPane.rowIndex="3">
                                                         <children>
                                                            <Button fx:id="doubleNegElimButton" layoutX="7.0" layoutY="4.0" mnemonicParsing="false" onAction="#ruleButtonPressed" text="¬¬E" AnchorPane.bottomAnchor="0.0" AnchorPane.leftAnchor="0.0" AnchorPane.rightAnchor="0.0" AnchorPane.topAnchor="0.0">
                                                            </Button>
                                                         </children>
                                                      </AnchorPane>
                                                      <AnchorPane prefHeight="200.0" prefWidth="200.0" GridPane.rowIndex="4">
                                                         <children>
                                                            <Button fx:id="eqIntroButton" layoutX="16.0" mnemonicParsing="false" onAction="#ruleButtonPressed" text="=I" AnchorPane.bottomAnchor="0.0" AnchorPane.leftAnchor="0.0" AnchorPane.rightAnchor="0.0" AnchorPane.topAnchor="0.0">
                                                            </Button>
                                                         </children>
                                                      </AnchorPane>
                                                      <AnchorPane prefHeight="200.0" prefWidth="200.0" GridPane.columnIndex="1" GridPane.rowIndex="4">
                                                         <children>
                                                            <Button fx:id="forallIntroButton" layoutX="16.0" mnemonicParsing="false" onAction="#ruleButtonPressed" text="∀I" AnchorPane.bottomAnchor="0.0" AnchorPane.leftAnchor="0.0" AnchorPane.rightAnchor="0.0" AnchorPane.topAnchor="0.0">
                                                            </Button>
                                                         </children>
                                                      </AnchorPane>
                                                      <AnchorPane prefHeight="200.0" prefWidth="200.0" GridPane.columnIndex="2" GridPane.rowIndex="4">
                                                         <children>
                                                            <Button fx:id="forallElimButton" layoutX="16.0" mnemonicParsing="false" onAction="#ruleButtonPressed" text="∀E" AnchorPane.bottomAnchor="0.0" AnchorPane.leftAnchor="0.0" AnchorPane.rightAnchor="0.0" AnchorPane.topAnchor="0.0">
                                                            </Button>
                                                         </children>
                                                      </AnchorPane>
                                                      <AnchorPane prefHeight="200.0" prefWidth="200.0" GridPane.rowIndex="5">
                                                         <children>
                                                            <Button fx:id="eqElimButton" layoutX="21.0" layoutY="1.0" mnemonicParsing="false" onAction="#ruleButtonPressed" text="=E" AnchorPane.bottomAnchor="0.0" AnchorPane.leftAnchor="0.0" AnchorPane.rightAnchor="0.0" AnchorPane.topAnchor="0.0">
                                                            </Button>
                                                         </children>
                                                      </AnchorPane>
                                                      <AnchorPane prefHeight="200.0" prefWidth="200.0" GridPane.columnIndex="1" GridPane.rowIndex="5">
                                                         <children>
                                                            <Button fx:id="existsIntroButton" layoutX="19.0" layoutY="3.0" mnemonicParsing="false" onAction="#ruleButtonPressed" text="∃I" AnchorPane.bottomAnchor="0.0" AnchorPane.leftAnchor="0.0" AnchorPane.rightAnchor="0.0" AnchorPane.topAnchor="0.0">
                                                            </Button>
                                                         </children>
                                                      </AnchorPane>
                                                      <AnchorPane prefHeight="200.0" prefWidth="200.0" GridPane.columnIndex="2" GridPane.rowIndex="5">
                                                         <children>
                                                            <Button fx:id="existsElimButton" layoutX="-11.0" layoutY="-2.0" mnemonicParsing="false" onAction="#ruleButtonPressed" prefHeight="27.0" prefWidth="74.0" text="∃E" AnchorPane.bottomAnchor="0.0" AnchorPane.leftAnchor="0.0" AnchorPane.rightAnchor="0.0" AnchorPane.topAnchor="0.0">
                                                            </Button>
                                                         </children></AnchorPane>
                                                      <AnchorPane prefHeight="200.0" prefWidth="200.0" GridPane.rowIndex="6">
                                                         <children>
                                                            <Button fx:id="copyButton" layoutX="7.0" layoutY="6.0" mnemonicParsing="false" onAction="#ruleButtonPressed" prefHeight="27.0" prefWidth="74.0" text="Copy" AnchorPane.bottomAnchor="0.0" AnchorPane.leftAnchor="0.0" AnchorPane.rightAnchor="0.0" AnchorPane.topAnchor="0.0">
                                                            </Button>
                                                         </children>
                                                      </AnchorPane>
                                                      <AnchorPane layoutX="20.0" layoutY="218.0" prefHeight="200.0" prefWidth="200.0" GridPane.columnIndex="1" GridPane.rowIndex="6">
                                                         <children>
                                                            <Button fx:id="assButton" layoutX="7.0" layoutY="6.0" mnemonicParsing="false" onAction="#ruleButtonPressed" prefHeight="27.0" prefWidth="74.0" text="Ass." AnchorPane.bottomAnchor="0.0" AnchorPane.leftAnchor="0.0" AnchorPane.rightAnchor="0.0" AnchorPane.topAnchor="0.0">
                                                            </Button>
                                                         </children>
                                                      </AnchorPane>
                                                      <AnchorPane prefHeight="200.0" prefWidth="200.0" GridPane.columnIndex="2" GridPane.rowIndex="6">
                                                         <children>
                                                            <Button fx:id="freshButton" layoutY="1.0" mnemonicParsing="false" onAction="#ruleButtonPressed" text="Fresh" AnchorPane.bottomAnchor="0.0" AnchorPane.leftAnchor="0.0" AnchorPane.rightAnchor="0.0" AnchorPane.topAnchor="1.0" />
                                                         </children>
                                                      </AnchorPane>
                                                      <AnchorPane prefHeight="200.0" prefWidth="200.0" GridPane.rowIndex="7">
                                                         <children>
                                                            <Button fx:id="premiseButton" mnemonicParsing="false" onAction="#ruleButtonPressed" prefHeight="27.0" prefWidth="74.0" text="Premise">
                                                            </Button>
                                                         </children>
                                                      </AnchorPane>
                                                   </children>
                                                </GridPane>
                                             </content>
                                          </TitledPane>
                                          <TitledPane animated="false" text="Derived rules">
                                             <content>
                                                <GridPane hgap="2.0" vgap="3.0">
                                                   <columnConstraints>
                                                      <ColumnConstraints hgrow="SOMETIMES" minWidth="10.0" prefWidth="100.0" />
                                                      <ColumnConstraints hgrow="SOMETIMES" minWidth="10.0" prefWidth="100.0" />
                                                      <ColumnConstraints hgrow="SOMETIMES" minWidth="10.0" prefWidth="100.0" />
                                                   </columnConstraints>
                                                   <rowConstraints>
                                                      <RowConstraints minHeight="10.0" prefHeight="30.0" vgrow="NEVER" />
                                                      <RowConstraints minHeight="10.0" prefHeight="30.0" vgrow="NEVER" />
                                                   </rowConstraints>
                                                   <children>
                                                      <AnchorPane>
                                                         <children>
                                                            <Button fx:id="mtButton" layoutX="28.0" layoutY="60.0" mnemonicParsing="false" onAction="#ruleButtonPressed" text="MT" AnchorPane.bottomAnchor="0.0" AnchorPane.leftAnchor="0.0" AnchorPane.rightAnchor="0.0" AnchorPane.topAnchor="0.0" />
                                                         </children>
                                                      </AnchorPane>
                                                      <AnchorPane GridPane.columnIndex="1">
                                                         <children>
                                                            <Button fx:id="doubleNegButton" layoutX="28.0" layoutY="60.0" mnemonicParsing="false" onAction="#ruleButtonPressed" text="¬¬I" AnchorPane.bottomAnchor="0.0" AnchorPane.leftAnchor="0.0" AnchorPane.rightAnchor="0.0" AnchorPane.topAnchor="0.0" />
                                                         </children>
                                                      </AnchorPane>
                                                      <AnchorPane GridPane.columnIndex="2">
                                                         <children>
                                                            <Button fx:id="pbcButton" layoutX="28.0" layoutY="60.0" mnemonicParsing="false" onAction="#ruleButtonPressed" text="PBC" AnchorPane.bottomAnchor="0.0" AnchorPane.leftAnchor="0.0" AnchorPane.rightAnchor="0.0" AnchorPane.topAnchor="0.0" />
                                                         </children>
                                                      </AnchorPane>
                                                      <AnchorPane GridPane.rowIndex="1">
                                                         <children>
                                                            <Button fx:id="lemButton" layoutX="28.0" layoutY="60.0" mnemonicParsing="false" onAction="#ruleButtonPressed" text="LEM" AnchorPane.bottomAnchor="0.0" AnchorPane.leftAnchor="0.0" AnchorPane.rightAnchor="0.0" AnchorPane.topAnchor="0.0" />
                                                         </children>
                                                      </AnchorPane>
                                                   </children>
                                                </GridPane>
                                             </content>
                                          </TitledPane>
                                          <TitledPane animated="false" text="Symbols">
                                             <content>
                                                <GridPane hgap="2.0" prefWidth="233.0" vgap="3.0">
                                                   <columnConstraints>
                                                      <ColumnConstraints hgrow="SOMETIMES" minWidth="10.0" prefWidth="100.0" />
                                                      <ColumnConstraints hgrow="SOMETIMES" minWidth="10.0" prefWidth="100.0" />
                                                      <ColumnConstraints hgrow="SOMETIMES" minWidth="10.0" prefWidth="100.0" />
                                                   </columnConstraints>
                                                   <rowConstraints>
                                                      <RowConstraints minHeight="10.0" prefHeight="30.0" vgrow="NEVER" />
                                                      <RowConstraints minHeight="10.0" prefHeight="30.0" vgrow="NEVER" />
                                                      <RowConstraints minHeight="10.0" prefHeight="30.0" vgrow="NEVER" />
                                                   </rowConstraints>
                                                   <children>
                                                      <AnchorPane>
                                                         <children>
                                                            <Button fx:id="impButton" layoutX="28.0" layoutY="60.0" mnemonicParsing="false" onAction="#symbolButtonPressed" text="→" AnchorPane.bottomAnchor="0.0" AnchorPane.leftAnchor="0.0" AnchorPane.rightAnchor="0.0" AnchorPane.topAnchor="0.0" />
                                                         </children>
                                                      </AnchorPane>
                                                      <AnchorPane GridPane.columnIndex="1">
                                                         <children>
                                                            <Button fx:id="andButton" layoutX="28.0" layoutY="60.0" mnemonicParsing="false" onAction="#symbolButtonPressed" text="∧" AnchorPane.bottomAnchor="0.0" AnchorPane.leftAnchor="0.0" AnchorPane.rightAnchor="0.0" AnchorPane.topAnchor="0.0" />
                                                         </children>
                                                      </AnchorPane>
                                                      <AnchorPane GridPane.columnIndex="2">
                                                         <children>
                                                            <Button fx:id="orButton" layoutX="28.0" layoutY="60.0" mnemonicParsing="false" onAction="#symbolButtonPressed" text="∨" AnchorPane.bottomAnchor="0.0" AnchorPane.leftAnchor="0.0" AnchorPane.rightAnchor="0.0" AnchorPane.topAnchor="0.0" />
                                                         </children>
                                                      </AnchorPane>
                                                      <AnchorPane GridPane.rowIndex="1">
                                                         <children>
                                                            <Button fx:id="negButton" layoutX="28.0" layoutY="60.0" mnemonicParsing="false" onAction="#symbolButtonPressed" text="¬" AnchorPane.bottomAnchor="0.0" AnchorPane.leftAnchor="0.0" AnchorPane.rightAnchor="0.0" AnchorPane.topAnchor="0.0" />
                                                         </children>
                                                      </AnchorPane>
                                                      <AnchorPane GridPane.columnIndex="1" GridPane.rowIndex="1">
                                                         <children>
                                                            <Button fx:id="forallButton" layoutX="28.0" layoutY="60.0" mnemonicParsing="false" onAction="#symbolButtonPressed" text="∀" AnchorPane.bottomAnchor="0.0" AnchorPane.leftAnchor="0.0" AnchorPane.rightAnchor="0.0" AnchorPane.topAnchor="0.0" />
                                                         </children>
                                                      </AnchorPane>
                                                      <AnchorPane GridPane.columnIndex="2" GridPane.rowIndex="1">
                                                         <children>
                                                            <Button fx:id="existsButton" layoutX="28.0" layoutY="60.0" mnemonicParsing="false" onAction="#symbolButtonPressed" text="∃" AnchorPane.bottomAnchor="0.0" AnchorPane.leftAnchor="0.0" AnchorPane.rightAnchor="0.0" AnchorPane.topAnchor="0.0" />
                                                         </children>
                                                      </AnchorPane>
                                                      <AnchorPane GridPane.rowIndex="2">
                                                         <children>
                                                            <Button fx:id="contraButton" layoutX="28.0" layoutY="60.0" mnemonicParsing="false" onAction="#symbolButtonPressed" text="⊥" AnchorPane.bottomAnchor="0.0" AnchorPane.leftAnchor="0.0" AnchorPane.rightAnchor="0.0" AnchorPane.topAnchor="0.0" />
                                                         </children>
                                                      </AnchorPane>
                                                   </children>
                                                </GridPane>
                                             </content>
                                          </TitledPane>
                                       </children>
                                    </VBox>
                                 </children>
                              </AnchorPane>
                          </content>
                        </ScrollPane>
                     </children>
                  </VBox>
               </children></AnchorPane>
            <TabPane fx:id="tabPane" tabClosingPolicy="ALL_TABS" />
      </items>
    </SplitPane>
    <HBox id="HBox" alignment="CENTER_LEFT" spacing="5.0" VBox.vgrow="NEVER">
      <children>
        <Label fx:id="leftStatus" maxHeight="1.7976931348623157E308" maxWidth="-1.0" HBox.hgrow="ALWAYS">
          <font>
            <Font size="11.0" fx:id="x3" />
          </font>
          <textFill>
            <Color blue="0.625" green="0.625" red="0.625" fx:id="x4" />
          </textFill>
        </Label>
        <Pane HBox.hgrow="ALWAYS" />
        <Label fx:id="rightStatus" font="$x3" maxWidth="-1.0" textFill="$x4" HBox.hgrow="NEVER" />
      </children>
      <padding>
        <Insets bottom="3.0" left="3.0" right="3.0" top="3.0" />
      </padding>
    </HBox>
  </children>
</VBox><|MERGE_RESOLUTION|>--- conflicted
+++ resolved
@@ -24,401 +24,348 @@
 <?import javafx.scene.text.Font?>
 
 <VBox prefHeight="824.0" prefWidth="900.0" xmlns="http://javafx.com/javafx/8.0.111" xmlns:fx="http://javafx.com/fxml/1" fx:controller="start.MainController">
-  <children>
-    <MenuBar VBox.vgrow="NEVER">
-      <menus>
-        <Menu mnemonicParsing="false" text="File">
-          <items>
-            <MenuItem accelerator="Shortcut+N" mnemonicParsing="false" onAction="#newProof" text="New" />
-            <MenuItem accelerator="Shortcut+O" mnemonicParsing="false" onAction="#openProof" text="Open…" />
-            <SeparatorMenuItem mnemonicParsing="false" />
-            <MenuItem accelerator="Shortcut+S" mnemonicParsing="false" onAction="#saveProof" text="Save" />
-            <MenuItem accelerator="Shortcut+S+SHIFT" mnemonicParsing="false" onAction="#saveProofAs" text="Save As…" />
-            <MenuItem accelerator="Shortcut+E+SHIFT" mnemonicParsing="false" onAction="#exportProofToLatex" text="Export to LaTeX" />
-          </items>
-        </Menu>
-        <Menu mnemonicParsing="false" text="Edit">
-          <items>
-            <MenuItem accelerator="Shortcut+U" mnemonicParsing="false" onAction="#undo" text="Undo" />
-            <MenuItem accelerator="Shortcut+Y" mnemonicParsing="false" onAction="#redo" text="Redo" />
-                  <SeparatorMenuItem mnemonicParsing="false" />
-                  <MenuItem mnemonicParsing="false" onAction="#insertAboveMenu" text="Row above" />
-                  <MenuItem mnemonicParsing="false" onAction="#newRow" text="Row after/below" />
-                  <MenuItem mnemonicParsing="false" onAction="#insertBelowMenu" text="Row below" />
-                  <MenuItem mnemonicParsing="false" onAction="#deleteRowMenu" text="Delete row" />
-                  <MenuItem mnemonicParsing="false" onAction="#openBox" text="Insert box" />
-          </items>
-        </Menu>
-            <Menu mnemonicParsing="false" text="Preferences">
-               <items>
-                  <MenuItem mnemonicParsing="false" onAction="#setTheme" text="Light theme" />
-                  <MenuItem mnemonicParsing="false" onAction="#setTheme" text="Dark theme" />
-               </items>
-            </Menu>
-        <Menu mnemonicParsing="false" text="Help">
-          <items>
-                  <MenuItem accelerator="Shortcut+I" mnemonicParsing="false" onAction="#showInferenceRules" text="Show Inference Rules" />
-          </items>
-        </Menu>
-      </menus>
-    </MenuBar>
-      <ToolBar prefHeight="40.0" prefWidth="200.0">
-        <items>
-<<<<<<< HEAD
-            <Button fx:id="newProofButton" mnemonicParsing="false" onAction="#newProof">
-               <graphic>
-                  <ImageView fitHeight="28.0" fitWidth="28.0" pickOnBounds="true" preserveRatio="true">
-                     <image>
-                        <Image url="@../../resources/icons/ic_insert_drive_file_black_24dp_2x.png" />
-                     </image>
-                  </ImageView>
-               </graphic></Button>
-            <Button fx:id="loadButton" contentDisplay="GRAPHIC_ONLY" mnemonicParsing="false" onAction="#openProof">
-               <graphic>
-                  <ImageView fitHeight="28.0" fitWidth="28.0" pickOnBounds="true" preserveRatio="true">
-                     <image>
-                        <Image url="@../../resources/icons/ic_folder_open_black_24dp_2x.png" />
-                     </image>
-                  </ImageView>
-               </graphic></Button>
-          <Button fx:id="saveButton" contentDisplay="GRAPHIC_ONLY" mnemonicParsing="false" onAction="#saveProof">
-               <graphic>
-                  <ImageView fitHeight="28.0" fitWidth="28.0" pickOnBounds="true" preserveRatio="true">
-                     <image>
-                        <Image url="@../../resources/icons/ic_save_black_24dp_2x.png" />
-                     </image>
-                  </ImageView>
-               </graphic></Button>
-            <Button layoutX="204.0" layoutY="11.0" maxHeight="-Infinity" maxWidth="-Infinity" minHeight="-Infinity" minWidth="-Infinity" mnemonicParsing="false" onAction="#openBox" prefHeight="38.0" prefWidth="48.0">
-               <graphic>
-                  <ImageView fitHeight="28.0" fitWidth="28.0" pickOnBounds="true" preserveRatio="true">
-                     <image>
-                        <Image url="@../../resources/icons/ic_space_bar_black_upside_down_24dp_2x.png" />
-                     </image>
-                  </ImageView>
-               </graphic></Button>
-            <Button layoutX="281.0" layoutY="11.0" maxHeight="-Infinity" maxWidth="-Infinity" minHeight="-Infinity" minWidth="-Infinity" mnemonicParsing="false" onAction="#closeBox" prefHeight="38.0" prefWidth="48.0">
-               <graphic>
-                  <ImageView fitHeight="28.0" fitWidth="28.0" pickOnBounds="true" preserveRatio="true">
-                     <image>
-                        <Image url="@../../resources/icons/ic_space_bar_black_24dp_2x.png" />
-                     </image>
-                  </ImageView>
-               </graphic></Button>
-            <Button layoutX="212.0" layoutY="10.0" maxHeight="-Infinity" maxWidth="-Infinity" minHeight="-Infinity" minWidth="-Infinity" mnemonicParsing="false" onAction="#newRow" prefHeight="38.0" prefWidth="48.0">
-               <graphic>
-                  <ImageView fitHeight="28.0" fitWidth="28.0" pickOnBounds="true" preserveRatio="true">
-                     <image>
-                        <Image url="@../../resources/icons/ic_playlist_add_black_24dp_2x.png" />
-                     </image>
-                  </ImageView>
-               </graphic>
-            </Button>
-            <CheckBox fx:id="verification" maxHeight="-Infinity" maxWidth="-Infinity" minHeight="-Infinity" minWidth="-Infinity" mnemonicParsing="false" onAction="#verificationToggle" prefHeight="38.0" prefWidth="128.0" text="Verification">
-=======
-            <Button contentDisplay="CENTER" maxHeight="-Infinity" maxWidth="-Infinity" minHeight="-Infinity" minWidth="-Infinity" mnemonicParsing="false" onAction="#newProof" prefHeight="38.0" prefWidth="48.0" styleClass="menuButtons" text="" />
-            <Button contentDisplay="CENTER" maxHeight="-Infinity" maxWidth="-Infinity" minHeight="-Infinity" minWidth="-Infinity" mnemonicParsing="false" onAction="#openProof" prefHeight="38.0" prefWidth="48.0" styleClass="menuButtons" text="" />
-          <Button contentDisplay="CENTER" maxHeight="-Infinity" maxWidth="-Infinity" minHeight="-Infinity" minWidth="-Infinity" mnemonicParsing="false" onAction="#saveProof" prefHeight="38.0" prefWidth="48.0" styleClass="menuButtons" text="" />
-            <Button maxHeight="-Infinity" maxWidth="-Infinity" minHeight="-Infinity" minWidth="-Infinity" mnemonicParsing="false" onAction="#undo" prefHeight="38.0" prefWidth="48.0" styleClass="menuButtons" text="" />
-            <Button maxHeight="-Infinity" maxWidth="-Infinity" minHeight="-Infinity" minWidth="-Infinity" mnemonicParsing="false" onAction="#redo" prefHeight="38.0" prefWidth="48.0" styleClass="menuButtons" text="" />
-            <Button layoutX="204.0" layoutY="11.0" maxHeight="-Infinity" maxWidth="-Infinity" minHeight="-Infinity" minWidth="-Infinity" mnemonicParsing="false" onAction="#openBox" prefHeight="38.0" prefWidth="48.0" styleClass="menuButtons" text="" />
-            <Button layoutX="270.0" layoutY="10.0" maxHeight="-Infinity" maxWidth="-Infinity" minHeight="-Infinity" minWidth="-Infinity" mnemonicParsing="false" onAction="#newRow" prefHeight="38.0" prefWidth="48.0" styleClass="menuButtons" text="" />
-            <CheckBox fx:id="verification" maxHeight="-Infinity" maxWidth="-Infinity" minHeight="-Infinity" minWidth="-Infinity" mnemonicParsing="false" onAction="#verificationToggle" prefHeight="38.0" prefWidth="80.0" text="Verify">
->>>>>>> fa8f1823
-               <padding>
-                  <Insets bottom="10.0" left="10.0" right="10.0" top="10.0" />
-               </padding>
-            </CheckBox>
-            <CheckBox fx:id="generation" maxHeight="-Infinity" maxWidth="-Infinity" minHeight="-Infinity" minWidth="-Infinity" mnemonicParsing="false" onAction="#generationToggle" prefHeight="38.0" prefWidth="105.0" text="Generate">
-               <padding>
-                  <Insets bottom="10.0" left="10.0" right="10.0" top="10.0" />
-               </padding>
-            </CheckBox>
-        </items>
-      </ToolBar>
-    <SplitPane dividerPositions="0.2" focusTraversable="true" prefHeight="-1.0" prefWidth="-1.0" scaleShape="false" VBox.vgrow="ALWAYS">
-      <items>
-        <AnchorPane maxWidth="250.0" minWidth="250.0">
-               <children>
-                  <VBox maxWidth="176.0" AnchorPane.bottomAnchor="0.0" AnchorPane.leftAnchor="0.0" AnchorPane.rightAnchor="0.0" AnchorPane.topAnchor="0.0">
-                     <children>
-                        <ScrollPane fitToWidth="true" hbarPolicy="NEVER" VBox.vgrow="ALWAYS">
-                          <content>
-                            <AnchorPane prefHeight="296.0" prefWidth="207.0">
-                                 <children>
-                                    <VBox prefWidth="221.0" AnchorPane.leftAnchor="0.0" AnchorPane.rightAnchor="0.0" AnchorPane.topAnchor="0.0">
-                                       <children>
-                                          <TitledPane animated="false" styleClass="rulesSymbols" text="Rules of inference">
-                                             <content>
-                                                <GridPane hgap="2.0" styleClass="rulesSymbols" vgap="3.0">
-                                                  <columnConstraints>
-                                                    <ColumnConstraints hgrow="SOMETIMES" minWidth="10.0" prefWidth="100.0" />
-                                                    <ColumnConstraints hgrow="SOMETIMES" minWidth="10.0" prefWidth="100.0" />
-                                                      <ColumnConstraints hgrow="SOMETIMES" minWidth="10.0" prefWidth="100.0" />
-                                                  </columnConstraints>
-                                                  <rowConstraints>
-                                                    <RowConstraints minHeight="10.0" prefHeight="30.0" vgrow="NEVER" />
-                                                    <RowConstraints minHeight="10.0" prefHeight="30.0" vgrow="NEVER" />
-                                                      <RowConstraints minHeight="10.0" prefHeight="30.0" vgrow="NEVER" />
-                                                      <RowConstraints minHeight="10.0" prefHeight="30.0" vgrow="NEVER" />
-                                                      <RowConstraints minHeight="10.0" prefHeight="30.0" vgrow="NEVER" />
-                                                      <RowConstraints minHeight="10.0" prefHeight="30.0" vgrow="NEVER" />
-                                                      <RowConstraints minHeight="10.0" prefHeight="30.0" vgrow="NEVER" />
-                                                      <RowConstraints minHeight="10.0" prefHeight="30.0" vgrow="NEVER" />
-                                                  </rowConstraints>
-                                                   <children>
-                                                      <AnchorPane>
-                                                         <children>
-                                                            <Button fx:id="andIntroButton" layoutX="27.0" layoutY="6.0" mnemonicParsing="false" onAction="#ruleButtonPressed" prefHeight="27.0" prefWidth="74.0" text="∧I" AnchorPane.bottomAnchor="0.0" AnchorPane.leftAnchor="0.0" AnchorPane.rightAnchor="0.0" AnchorPane.topAnchor="0.0">
-                                                            </Button>
-                                                         </children>
-                                                      </AnchorPane>
-                                                      <AnchorPane GridPane.columnIndex="1">
-                                                         <children>
-                                                            <Button fx:id="andElim1Button" layoutX="28.0" layoutY="60.0" mnemonicParsing="false" onAction="#ruleButtonPressed" text="∧E1" AnchorPane.bottomAnchor="0.0" AnchorPane.leftAnchor="0.0" AnchorPane.rightAnchor="0.0" AnchorPane.topAnchor="0.0">
-                                                            </Button>
-                                                         </children>
-                                                      </AnchorPane>
-                                                      <AnchorPane GridPane.columnIndex="2">
-                                                         <children>
-                                                            <Button fx:id="andElim2Button" layoutX="28.0" layoutY="60.0" mnemonicParsing="false" onAction="#ruleButtonPressed" text="∧E2" AnchorPane.bottomAnchor="0.0" AnchorPane.leftAnchor="0.0" AnchorPane.rightAnchor="0.0" AnchorPane.topAnchor="0.0">
-                                                            </Button>
-                                                         </children>
-                                                      </AnchorPane>
-                                                      <AnchorPane GridPane.rowIndex="1">
-                                                         <children>
-                                                            <Button fx:id="orIntro1Button" layoutX="28.0" layoutY="60.0" mnemonicParsing="false" onAction="#ruleButtonPressed" text="∨I1" AnchorPane.bottomAnchor="0.0" AnchorPane.leftAnchor="0.0" AnchorPane.rightAnchor="0.0" AnchorPane.topAnchor="0.0">
-                                                            </Button>
-                                                         </children>
-                                                      </AnchorPane>
-                                                      <AnchorPane GridPane.columnIndex="1" GridPane.rowIndex="1">
-                                                         <children>
-                                                            <Button fx:id="orIntro2Button" layoutX="28.0" layoutY="60.0" mnemonicParsing="false" onAction="#ruleButtonPressed" text="∨I2" AnchorPane.bottomAnchor="0.0" AnchorPane.leftAnchor="0.0" AnchorPane.rightAnchor="0.0" AnchorPane.topAnchor="0.0">
-                                                               </Button>
-                                                         </children>
-                                                      </AnchorPane>
-                                                      <AnchorPane GridPane.columnIndex="2" GridPane.rowIndex="1">
-                                                         <children>
-                                                            <Button fx:id="orElimButton" layoutX="28.0" layoutY="60.0" mnemonicParsing="false" onAction="#ruleButtonPressed" text="∨E" AnchorPane.bottomAnchor="0.0" AnchorPane.leftAnchor="0.0" AnchorPane.rightAnchor="0.0" AnchorPane.topAnchor="0.0">
-                                                            </Button>
-                                                         </children>
-                                                      </AnchorPane>
-                                                      <AnchorPane prefHeight="200.0" prefWidth="200.0" GridPane.rowIndex="2">
-                                                         <children>
-                                                            <Button fx:id="impIntroButton" mnemonicParsing="false" onAction="#ruleButtonPressed" text="→I" AnchorPane.bottomAnchor="0.0" AnchorPane.leftAnchor="0.0" AnchorPane.rightAnchor="0.0" AnchorPane.topAnchor="0.0">
-                                                            </Button>
-                                                         </children>
-                                                      </AnchorPane>
-                                                      <AnchorPane prefHeight="200.0" prefWidth="200.0" GridPane.columnIndex="1" GridPane.rowIndex="2">
-                                                         <children>
-                                                            <Button fx:id="impElimButton" mnemonicParsing="false" onAction="#ruleButtonPressed" text="→E" AnchorPane.bottomAnchor="0.0" AnchorPane.leftAnchor="0.0" AnchorPane.rightAnchor="0.0" AnchorPane.topAnchor="0.0">
-                                                            </Button>
-                                                         </children>
-                                                      </AnchorPane>
-                                                      <AnchorPane prefHeight="200.0" prefWidth="200.0" GridPane.columnIndex="2" GridPane.rowIndex="2">
-                                                         <children>
-                                                            <Button fx:id="contraElimButton" mnemonicParsing="false" onAction="#ruleButtonPressed" text="⊥E" AnchorPane.bottomAnchor="0.0" AnchorPane.leftAnchor="0.0" AnchorPane.rightAnchor="0.0" AnchorPane.topAnchor="0.0">
-                                                            </Button>
-                                                         </children>
-                                                      </AnchorPane>
-                                                      <AnchorPane prefHeight="200.0" prefWidth="200.0" GridPane.rowIndex="3">
-                                                         <children>
-                                                            <Button fx:id="negIntroButton" layoutX="7.0" layoutY="2.0" mnemonicParsing="false" onAction="#ruleButtonPressed" text="¬I" AnchorPane.bottomAnchor="0.0" AnchorPane.leftAnchor="0.0" AnchorPane.rightAnchor="0.0" AnchorPane.topAnchor="0.0">
-                                                            </Button>
-                                                         </children>
-                                                      </AnchorPane>
-                                                      <AnchorPane prefHeight="200.0" prefWidth="200.0" GridPane.columnIndex="1" GridPane.rowIndex="3">
-                                                         <children>
-                                                            <Button fx:id="negElimButton" layoutY="2.0" mnemonicParsing="false" onAction="#ruleButtonPressed" text="¬E" AnchorPane.bottomAnchor="0.0" AnchorPane.leftAnchor="0.0" AnchorPane.rightAnchor="0.0" AnchorPane.topAnchor="0.0">
-                                                            </Button>
-                                                         </children>
-                                                      </AnchorPane>
-                                                      <AnchorPane prefHeight="200.0" prefWidth="200.0" GridPane.columnIndex="2" GridPane.rowIndex="3">
-                                                         <children>
-                                                            <Button fx:id="doubleNegElimButton" layoutX="7.0" layoutY="4.0" mnemonicParsing="false" onAction="#ruleButtonPressed" text="¬¬E" AnchorPane.bottomAnchor="0.0" AnchorPane.leftAnchor="0.0" AnchorPane.rightAnchor="0.0" AnchorPane.topAnchor="0.0">
-                                                            </Button>
-                                                         </children>
-                                                      </AnchorPane>
-                                                      <AnchorPane prefHeight="200.0" prefWidth="200.0" GridPane.rowIndex="4">
-                                                         <children>
-                                                            <Button fx:id="eqIntroButton" layoutX="16.0" mnemonicParsing="false" onAction="#ruleButtonPressed" text="=I" AnchorPane.bottomAnchor="0.0" AnchorPane.leftAnchor="0.0" AnchorPane.rightAnchor="0.0" AnchorPane.topAnchor="0.0">
-                                                            </Button>
-                                                         </children>
-                                                      </AnchorPane>
-                                                      <AnchorPane prefHeight="200.0" prefWidth="200.0" GridPane.columnIndex="1" GridPane.rowIndex="4">
-                                                         <children>
-                                                            <Button fx:id="forallIntroButton" layoutX="16.0" mnemonicParsing="false" onAction="#ruleButtonPressed" text="∀I" AnchorPane.bottomAnchor="0.0" AnchorPane.leftAnchor="0.0" AnchorPane.rightAnchor="0.0" AnchorPane.topAnchor="0.0">
-                                                            </Button>
-                                                         </children>
-                                                      </AnchorPane>
-                                                      <AnchorPane prefHeight="200.0" prefWidth="200.0" GridPane.columnIndex="2" GridPane.rowIndex="4">
-                                                         <children>
-                                                            <Button fx:id="forallElimButton" layoutX="16.0" mnemonicParsing="false" onAction="#ruleButtonPressed" text="∀E" AnchorPane.bottomAnchor="0.0" AnchorPane.leftAnchor="0.0" AnchorPane.rightAnchor="0.0" AnchorPane.topAnchor="0.0">
-                                                            </Button>
-                                                         </children>
-                                                      </AnchorPane>
-                                                      <AnchorPane prefHeight="200.0" prefWidth="200.0" GridPane.rowIndex="5">
-                                                         <children>
-                                                            <Button fx:id="eqElimButton" layoutX="21.0" layoutY="1.0" mnemonicParsing="false" onAction="#ruleButtonPressed" text="=E" AnchorPane.bottomAnchor="0.0" AnchorPane.leftAnchor="0.0" AnchorPane.rightAnchor="0.0" AnchorPane.topAnchor="0.0">
-                                                            </Button>
-                                                         </children>
-                                                      </AnchorPane>
-                                                      <AnchorPane prefHeight="200.0" prefWidth="200.0" GridPane.columnIndex="1" GridPane.rowIndex="5">
-                                                         <children>
-                                                            <Button fx:id="existsIntroButton" layoutX="19.0" layoutY="3.0" mnemonicParsing="false" onAction="#ruleButtonPressed" text="∃I" AnchorPane.bottomAnchor="0.0" AnchorPane.leftAnchor="0.0" AnchorPane.rightAnchor="0.0" AnchorPane.topAnchor="0.0">
-                                                            </Button>
-                                                         </children>
-                                                      </AnchorPane>
-                                                      <AnchorPane prefHeight="200.0" prefWidth="200.0" GridPane.columnIndex="2" GridPane.rowIndex="5">
-                                                         <children>
-                                                            <Button fx:id="existsElimButton" layoutX="-11.0" layoutY="-2.0" mnemonicParsing="false" onAction="#ruleButtonPressed" prefHeight="27.0" prefWidth="74.0" text="∃E" AnchorPane.bottomAnchor="0.0" AnchorPane.leftAnchor="0.0" AnchorPane.rightAnchor="0.0" AnchorPane.topAnchor="0.0">
-                                                            </Button>
-                                                         </children></AnchorPane>
-                                                      <AnchorPane prefHeight="200.0" prefWidth="200.0" GridPane.rowIndex="6">
-                                                         <children>
-                                                            <Button fx:id="copyButton" layoutX="7.0" layoutY="6.0" mnemonicParsing="false" onAction="#ruleButtonPressed" prefHeight="27.0" prefWidth="74.0" text="Copy" AnchorPane.bottomAnchor="0.0" AnchorPane.leftAnchor="0.0" AnchorPane.rightAnchor="0.0" AnchorPane.topAnchor="0.0">
-                                                            </Button>
-                                                         </children>
-                                                      </AnchorPane>
-                                                      <AnchorPane layoutX="20.0" layoutY="218.0" prefHeight="200.0" prefWidth="200.0" GridPane.columnIndex="1" GridPane.rowIndex="6">
-                                                         <children>
-                                                            <Button fx:id="assButton" layoutX="7.0" layoutY="6.0" mnemonicParsing="false" onAction="#ruleButtonPressed" prefHeight="27.0" prefWidth="74.0" text="Ass." AnchorPane.bottomAnchor="0.0" AnchorPane.leftAnchor="0.0" AnchorPane.rightAnchor="0.0" AnchorPane.topAnchor="0.0">
-                                                            </Button>
-                                                         </children>
-                                                      </AnchorPane>
-                                                      <AnchorPane prefHeight="200.0" prefWidth="200.0" GridPane.columnIndex="2" GridPane.rowIndex="6">
-                                                         <children>
-                                                            <Button fx:id="freshButton" layoutY="1.0" mnemonicParsing="false" onAction="#ruleButtonPressed" text="Fresh" AnchorPane.bottomAnchor="0.0" AnchorPane.leftAnchor="0.0" AnchorPane.rightAnchor="0.0" AnchorPane.topAnchor="1.0" />
-                                                         </children>
-                                                      </AnchorPane>
-                                                      <AnchorPane prefHeight="200.0" prefWidth="200.0" GridPane.rowIndex="7">
-                                                         <children>
-                                                            <Button fx:id="premiseButton" mnemonicParsing="false" onAction="#ruleButtonPressed" prefHeight="27.0" prefWidth="74.0" text="Premise">
-                                                            </Button>
-                                                         </children>
-                                                      </AnchorPane>
-                                                   </children>
-                                                </GridPane>
-                                             </content>
-                                          </TitledPane>
-                                          <TitledPane animated="false" text="Derived rules">
-                                             <content>
-                                                <GridPane hgap="2.0" vgap="3.0">
-                                                   <columnConstraints>
-                                                      <ColumnConstraints hgrow="SOMETIMES" minWidth="10.0" prefWidth="100.0" />
-                                                      <ColumnConstraints hgrow="SOMETIMES" minWidth="10.0" prefWidth="100.0" />
-                                                      <ColumnConstraints hgrow="SOMETIMES" minWidth="10.0" prefWidth="100.0" />
-                                                   </columnConstraints>
-                                                   <rowConstraints>
-                                                      <RowConstraints minHeight="10.0" prefHeight="30.0" vgrow="NEVER" />
-                                                      <RowConstraints minHeight="10.0" prefHeight="30.0" vgrow="NEVER" />
-                                                   </rowConstraints>
-                                                   <children>
-                                                      <AnchorPane>
-                                                         <children>
-                                                            <Button fx:id="mtButton" layoutX="28.0" layoutY="60.0" mnemonicParsing="false" onAction="#ruleButtonPressed" text="MT" AnchorPane.bottomAnchor="0.0" AnchorPane.leftAnchor="0.0" AnchorPane.rightAnchor="0.0" AnchorPane.topAnchor="0.0" />
-                                                         </children>
-                                                      </AnchorPane>
-                                                      <AnchorPane GridPane.columnIndex="1">
-                                                         <children>
-                                                            <Button fx:id="doubleNegButton" layoutX="28.0" layoutY="60.0" mnemonicParsing="false" onAction="#ruleButtonPressed" text="¬¬I" AnchorPane.bottomAnchor="0.0" AnchorPane.leftAnchor="0.0" AnchorPane.rightAnchor="0.0" AnchorPane.topAnchor="0.0" />
-                                                         </children>
-                                                      </AnchorPane>
-                                                      <AnchorPane GridPane.columnIndex="2">
-                                                         <children>
-                                                            <Button fx:id="pbcButton" layoutX="28.0" layoutY="60.0" mnemonicParsing="false" onAction="#ruleButtonPressed" text="PBC" AnchorPane.bottomAnchor="0.0" AnchorPane.leftAnchor="0.0" AnchorPane.rightAnchor="0.0" AnchorPane.topAnchor="0.0" />
-                                                         </children>
-                                                      </AnchorPane>
-                                                      <AnchorPane GridPane.rowIndex="1">
-                                                         <children>
-                                                            <Button fx:id="lemButton" layoutX="28.0" layoutY="60.0" mnemonicParsing="false" onAction="#ruleButtonPressed" text="LEM" AnchorPane.bottomAnchor="0.0" AnchorPane.leftAnchor="0.0" AnchorPane.rightAnchor="0.0" AnchorPane.topAnchor="0.0" />
-                                                         </children>
-                                                      </AnchorPane>
-                                                   </children>
-                                                </GridPane>
-                                             </content>
-                                          </TitledPane>
-                                          <TitledPane animated="false" text="Symbols">
-                                             <content>
-                                                <GridPane hgap="2.0" prefWidth="233.0" vgap="3.0">
-                                                   <columnConstraints>
-                                                      <ColumnConstraints hgrow="SOMETIMES" minWidth="10.0" prefWidth="100.0" />
-                                                      <ColumnConstraints hgrow="SOMETIMES" minWidth="10.0" prefWidth="100.0" />
-                                                      <ColumnConstraints hgrow="SOMETIMES" minWidth="10.0" prefWidth="100.0" />
-                                                   </columnConstraints>
-                                                   <rowConstraints>
-                                                      <RowConstraints minHeight="10.0" prefHeight="30.0" vgrow="NEVER" />
-                                                      <RowConstraints minHeight="10.0" prefHeight="30.0" vgrow="NEVER" />
-                                                      <RowConstraints minHeight="10.0" prefHeight="30.0" vgrow="NEVER" />
-                                                   </rowConstraints>
-                                                   <children>
-                                                      <AnchorPane>
-                                                         <children>
-                                                            <Button fx:id="impButton" layoutX="28.0" layoutY="60.0" mnemonicParsing="false" onAction="#symbolButtonPressed" text="→" AnchorPane.bottomAnchor="0.0" AnchorPane.leftAnchor="0.0" AnchorPane.rightAnchor="0.0" AnchorPane.topAnchor="0.0" />
-                                                         </children>
-                                                      </AnchorPane>
-                                                      <AnchorPane GridPane.columnIndex="1">
-                                                         <children>
-                                                            <Button fx:id="andButton" layoutX="28.0" layoutY="60.0" mnemonicParsing="false" onAction="#symbolButtonPressed" text="∧" AnchorPane.bottomAnchor="0.0" AnchorPane.leftAnchor="0.0" AnchorPane.rightAnchor="0.0" AnchorPane.topAnchor="0.0" />
-                                                         </children>
-                                                      </AnchorPane>
-                                                      <AnchorPane GridPane.columnIndex="2">
-                                                         <children>
-                                                            <Button fx:id="orButton" layoutX="28.0" layoutY="60.0" mnemonicParsing="false" onAction="#symbolButtonPressed" text="∨" AnchorPane.bottomAnchor="0.0" AnchorPane.leftAnchor="0.0" AnchorPane.rightAnchor="0.0" AnchorPane.topAnchor="0.0" />
-                                                         </children>
-                                                      </AnchorPane>
-                                                      <AnchorPane GridPane.rowIndex="1">
-                                                         <children>
-                                                            <Button fx:id="negButton" layoutX="28.0" layoutY="60.0" mnemonicParsing="false" onAction="#symbolButtonPressed" text="¬" AnchorPane.bottomAnchor="0.0" AnchorPane.leftAnchor="0.0" AnchorPane.rightAnchor="0.0" AnchorPane.topAnchor="0.0" />
-                                                         </children>
-                                                      </AnchorPane>
-                                                      <AnchorPane GridPane.columnIndex="1" GridPane.rowIndex="1">
-                                                         <children>
-                                                            <Button fx:id="forallButton" layoutX="28.0" layoutY="60.0" mnemonicParsing="false" onAction="#symbolButtonPressed" text="∀" AnchorPane.bottomAnchor="0.0" AnchorPane.leftAnchor="0.0" AnchorPane.rightAnchor="0.0" AnchorPane.topAnchor="0.0" />
-                                                         </children>
-                                                      </AnchorPane>
-                                                      <AnchorPane GridPane.columnIndex="2" GridPane.rowIndex="1">
-                                                         <children>
-                                                            <Button fx:id="existsButton" layoutX="28.0" layoutY="60.0" mnemonicParsing="false" onAction="#symbolButtonPressed" text="∃" AnchorPane.bottomAnchor="0.0" AnchorPane.leftAnchor="0.0" AnchorPane.rightAnchor="0.0" AnchorPane.topAnchor="0.0" />
-                                                         </children>
-                                                      </AnchorPane>
-                                                      <AnchorPane GridPane.rowIndex="2">
-                                                         <children>
-                                                            <Button fx:id="contraButton" layoutX="28.0" layoutY="60.0" mnemonicParsing="false" onAction="#symbolButtonPressed" text="⊥" AnchorPane.bottomAnchor="0.0" AnchorPane.leftAnchor="0.0" AnchorPane.rightAnchor="0.0" AnchorPane.topAnchor="0.0" />
-                                                         </children>
-                                                      </AnchorPane>
-                                                   </children>
-                                                </GridPane>
-                                             </content>
-                                          </TitledPane>
-                                       </children>
-                                    </VBox>
-                                 </children>
-                              </AnchorPane>
-                          </content>
-                        </ScrollPane>
-                     </children>
-                  </VBox>
-               </children></AnchorPane>
-            <TabPane fx:id="tabPane" tabClosingPolicy="ALL_TABS" />
-      </items>
-    </SplitPane>
-    <HBox id="HBox" alignment="CENTER_LEFT" spacing="5.0" VBox.vgrow="NEVER">
-      <children>
-        <Label fx:id="leftStatus" maxHeight="1.7976931348623157E308" maxWidth="-1.0" HBox.hgrow="ALWAYS">
-          <font>
-            <Font size="11.0" fx:id="x3" />
-          </font>
-          <textFill>
-            <Color blue="0.625" green="0.625" red="0.625" fx:id="x4" />
-          </textFill>
-        </Label>
-        <Pane HBox.hgrow="ALWAYS" />
-        <Label fx:id="rightStatus" font="$x3" maxWidth="-1.0" textFill="$x4" HBox.hgrow="NEVER" />
-      </children>
-      <padding>
-        <Insets bottom="3.0" left="3.0" right="3.0" top="3.0" />
-      </padding>
-    </HBox>
-  </children>
+    <children>
+        <MenuBar VBox.vgrow="NEVER">
+            <menus>
+                <Menu mnemonicParsing="false" text="File">
+                    <items>
+                        <MenuItem accelerator="Shortcut+N" mnemonicParsing="false" onAction="#newProof" text="New" />
+                        <MenuItem accelerator="Shortcut+O" mnemonicParsing="false" onAction="#openProof" text="Open…" />
+                        <SeparatorMenuItem mnemonicParsing="false" />
+                        <MenuItem accelerator="Shortcut+S" mnemonicParsing="false" onAction="#saveProof" text="Save" />
+                        <MenuItem accelerator="Shortcut+S+SHIFT" mnemonicParsing="false" onAction="#saveProofAs" text="Save As…" />
+                        <MenuItem accelerator="Shortcut+E+SHIFT" mnemonicParsing="false" onAction="#exportProofToLatex" text="Export to LaTeX" />
+                    </items>
+                </Menu>
+                <Menu mnemonicParsing="false" text="Edit">
+                    <items>
+                        <MenuItem accelerator="Shortcut+U" mnemonicParsing="false" onAction="#undo" text="Undo" />
+                        <MenuItem accelerator="Shortcut+Y" mnemonicParsing="false" onAction="#redo" text="Redo" />
+                        <SeparatorMenuItem mnemonicParsing="false" />
+                        <MenuItem mnemonicParsing="false" onAction="#insertAboveMenu" text="Row above" />
+                        <MenuItem mnemonicParsing="false" onAction="#newRow" text="Row after/below" />
+                        <MenuItem mnemonicParsing="false" onAction="#insertBelowMenu" text="Row below" />
+                        <MenuItem mnemonicParsing="false" onAction="#deleteRowMenu" text="Delete row" />
+                        <MenuItem mnemonicParsing="false" onAction="#openBox" text="Insert box" />
+                    </items>
+                </Menu>
+                <Menu mnemonicParsing="false" text="Preferences">
+                    <items>
+                        <MenuItem mnemonicParsing="false" onAction="#setTheme" text="Light theme" />
+                        <MenuItem mnemonicParsing="false" onAction="#setTheme" text="Dark theme" />
+                    </items>
+                </Menu>
+                <Menu mnemonicParsing="false" text="Help">
+                    <items>
+                        <MenuItem accelerator="Shortcut+I" mnemonicParsing="false" onAction="#showInferenceRules" text="Show Inference Rules" />
+                    </items>
+                </Menu>
+            </menus>
+        </MenuBar>
+        <ToolBar prefHeight="40.0" prefWidth="200.0">
+            <items>
+                <Button fx:id="newProofButton" contentDisplay="CENTER" maxHeight="-Infinity" maxWidth="-Infinity" minHeight="-Infinity" minWidth="-Infinity" mnemonicParsing="false" onAction="#newProof" prefHeight="38.0" prefWidth="48.0" styleClass="menuButtons" text="" />
+                <Button fx:id="loadButton" contentDisplay="CENTER" maxHeight="-Infinity" maxWidth="-Infinity" minHeight="-Infinity" minWidth="-Infinity" mnemonicParsing="false" onAction="#openProof" prefHeight="38.0" prefWidth="48.0" styleClass="menuButtons" text="" />
+                <Button fx:id="saveButton" contentDisplay="CENTER" maxHeight="-Infinity" maxWidth="-Infinity" minHeight="-Infinity" minWidth="-Infinity" mnemonicParsing="false" onAction="#saveProof" prefHeight="38.0" prefWidth="48.0" styleClass="menuButtons" text="" />
+                <Button fx:id="undoButton" maxHeight="-Infinity" maxWidth="-Infinity" minHeight="-Infinity" minWidth="-Infinity" mnemonicParsing="false" onAction="#undo" prefHeight="38.0" prefWidth="48.0" styleClass="menuButtons" text="" />
+                <Button fx:id="redoButton" maxHeight="-Infinity" maxWidth="-Infinity" minHeight="-Infinity" minWidth="-Infinity" mnemonicParsing="false" onAction="#redo" prefHeight="38.0" prefWidth="48.0" styleClass="menuButtons" text="" />
+                <Button fx:id="openBoxButton" layoutX="204.0" layoutY="11.0" maxHeight="-Infinity" maxWidth="-Infinity" minHeight="-Infinity" minWidth="-Infinity" mnemonicParsing="false" onAction="#openBox" prefHeight="38.0" prefWidth="48.0" styleClass="menuButtons" text="" />
+                <Button fx:id="newRowButton" layoutX="270.0" layoutY="10.0" maxHeight="-Infinity" maxWidth="-Infinity" minHeight="-Infinity" minWidth="-Infinity" mnemonicParsing="false" onAction="#newRow" prefHeight="38.0" prefWidth="48.0" styleClass="menuButtons" text="" />
+                <CheckBox fx:id="verification" maxHeight="-Infinity" maxWidth="-Infinity" minHeight="-Infinity" minWidth="-Infinity" mnemonicParsing="false" onAction="#verificationToggle" prefHeight="38.0" prefWidth="80.0" text="Verify">
+                    <padding>
+                        <Insets bottom="10.0" left="10.0" right="10.0" top="10.0" />
+                    </padding>
+                </CheckBox>
+                <CheckBox fx:id="generation" maxHeight="-Infinity" maxWidth="-Infinity" minHeight="-Infinity" minWidth="-Infinity" mnemonicParsing="false" onAction="#generationToggle" prefHeight="38.0" prefWidth="105.0" text="Generate">
+                    <padding>
+                        <Insets bottom="10.0" left="10.0" right="10.0" top="10.0" />
+                    </padding>
+                </CheckBox>
+            </items>
+        </ToolBar>
+        <SplitPane dividerPositions="0.2" focusTraversable="true" prefHeight="-1.0" prefWidth="-1.0" scaleShape="false" VBox.vgrow="ALWAYS">
+            <items>
+                <AnchorPane maxWidth="250.0" minWidth="250.0">
+                    <children>
+                        <VBox maxWidth="176.0" AnchorPane.bottomAnchor="0.0" AnchorPane.leftAnchor="0.0" AnchorPane.rightAnchor="0.0" AnchorPane.topAnchor="0.0">
+                            <children>
+                                <ScrollPane fitToWidth="true" hbarPolicy="NEVER" VBox.vgrow="ALWAYS">
+                                    <content>
+                                        <AnchorPane prefHeight="296.0" prefWidth="207.0">
+                                            <children>
+                                                <VBox prefWidth="221.0" AnchorPane.leftAnchor="0.0" AnchorPane.rightAnchor="0.0" AnchorPane.topAnchor="0.0">
+                                                    <children>
+                                                        <TitledPane animated="false" styleClass="rulesSymbols" text="Rules of inference">
+                                                            <content>
+                                                                <GridPane hgap="2.0" styleClass="rulesSymbols" vgap="3.0">
+                                                                    <columnConstraints>
+                                                                        <ColumnConstraints hgrow="SOMETIMES" minWidth="10.0" prefWidth="100.0" />
+                                                                        <ColumnConstraints hgrow="SOMETIMES" minWidth="10.0" prefWidth="100.0" />
+                                                                        <ColumnConstraints hgrow="SOMETIMES" minWidth="10.0" prefWidth="100.0" />
+                                                                    </columnConstraints>
+                                                                    <rowConstraints>
+                                                                        <RowConstraints minHeight="10.0" prefHeight="30.0" vgrow="NEVER" />
+                                                                        <RowConstraints minHeight="10.0" prefHeight="30.0" vgrow="NEVER" />
+                                                                        <RowConstraints minHeight="10.0" prefHeight="30.0" vgrow="NEVER" />
+                                                                        <RowConstraints minHeight="10.0" prefHeight="30.0" vgrow="NEVER" />
+                                                                        <RowConstraints minHeight="10.0" prefHeight="30.0" vgrow="NEVER" />
+                                                                        <RowConstraints minHeight="10.0" prefHeight="30.0" vgrow="NEVER" />
+                                                                        <RowConstraints minHeight="10.0" prefHeight="30.0" vgrow="NEVER" />
+                                                                        <RowConstraints minHeight="10.0" prefHeight="30.0" vgrow="NEVER" />
+                                                                    </rowConstraints>
+                                                                    <children>
+                                                                        <AnchorPane>
+                                                                            <children>
+                                                                                <Button fx:id="andIntroButton" layoutX="27.0" layoutY="6.0" mnemonicParsing="false" onAction="#ruleButtonPressed" prefHeight="27.0" prefWidth="74.0" text="∧I" AnchorPane.bottomAnchor="0.0" AnchorPane.leftAnchor="0.0" AnchorPane.rightAnchor="0.0" AnchorPane.topAnchor="0.0">
+                                                                                </Button>
+                                                                            </children>
+                                                                        </AnchorPane>
+                                                                        <AnchorPane GridPane.columnIndex="1">
+                                                                            <children>
+                                                                                <Button fx:id="andElim1Button" layoutX="28.0" layoutY="60.0" mnemonicParsing="false" onAction="#ruleButtonPressed" text="∧E1" AnchorPane.bottomAnchor="0.0" AnchorPane.leftAnchor="0.0" AnchorPane.rightAnchor="0.0" AnchorPane.topAnchor="0.0">
+                                                                                </Button>
+                                                                            </children>
+                                                                        </AnchorPane>
+                                                                        <AnchorPane GridPane.columnIndex="2">
+                                                                            <children>
+                                                                                <Button fx:id="andElim2Button" layoutX="28.0" layoutY="60.0" mnemonicParsing="false" onAction="#ruleButtonPressed" text="∧E2" AnchorPane.bottomAnchor="0.0" AnchorPane.leftAnchor="0.0" AnchorPane.rightAnchor="0.0" AnchorPane.topAnchor="0.0">
+                                                                                </Button>
+                                                                            </children>
+                                                                        </AnchorPane>
+                                                                        <AnchorPane GridPane.rowIndex="1">
+                                                                            <children>
+                                                                                <Button fx:id="orIntro1Button" layoutX="28.0" layoutY="60.0" mnemonicParsing="false" onAction="#ruleButtonPressed" text="∨I1" AnchorPane.bottomAnchor="0.0" AnchorPane.leftAnchor="0.0" AnchorPane.rightAnchor="0.0" AnchorPane.topAnchor="0.0">
+                                                                                </Button>
+                                                                            </children>
+                                                                        </AnchorPane>
+                                                                        <AnchorPane GridPane.columnIndex="1" GridPane.rowIndex="1">
+                                                                            <children>
+                                                                                <Button fx:id="orIntro2Button" layoutX="28.0" layoutY="60.0" mnemonicParsing="false" onAction="#ruleButtonPressed" text="∨I2" AnchorPane.bottomAnchor="0.0" AnchorPane.leftAnchor="0.0" AnchorPane.rightAnchor="0.0" AnchorPane.topAnchor="0.0">
+                                                                                </Button>
+                                                                            </children>
+                                                                        </AnchorPane>
+                                                                        <AnchorPane GridPane.columnIndex="2" GridPane.rowIndex="1">
+                                                                            <children>
+                                                                                <Button fx:id="orElimButton" layoutX="28.0" layoutY="60.0" mnemonicParsing="false" onAction="#ruleButtonPressed" text="∨E" AnchorPane.bottomAnchor="0.0" AnchorPane.leftAnchor="0.0" AnchorPane.rightAnchor="0.0" AnchorPane.topAnchor="0.0">
+                                                                                </Button>
+                                                                            </children>
+                                                                        </AnchorPane>
+                                                                        <AnchorPane prefHeight="200.0" prefWidth="200.0" GridPane.rowIndex="2">
+                                                                            <children>
+                                                                                <Button fx:id="impIntroButton" mnemonicParsing="false" onAction="#ruleButtonPressed" text="→I" AnchorPane.bottomAnchor="0.0" AnchorPane.leftAnchor="0.0" AnchorPane.rightAnchor="0.0" AnchorPane.topAnchor="0.0">
+                                                                                </Button>
+                                                                            </children>
+                                                                        </AnchorPane>
+                                                                        <AnchorPane prefHeight="200.0" prefWidth="200.0" GridPane.columnIndex="1" GridPane.rowIndex="2">
+                                                                            <children>
+                                                                                <Button fx:id="impElimButton" mnemonicParsing="false" onAction="#ruleButtonPressed" text="→E" AnchorPane.bottomAnchor="0.0" AnchorPane.leftAnchor="0.0" AnchorPane.rightAnchor="0.0" AnchorPane.topAnchor="0.0">
+                                                                                </Button>
+                                                                            </children>
+                                                                        </AnchorPane>
+                                                                        <AnchorPane prefHeight="200.0" prefWidth="200.0" GridPane.columnIndex="2" GridPane.rowIndex="2">
+                                                                            <children>
+                                                                                <Button fx:id="contraElimButton" mnemonicParsing="false" onAction="#ruleButtonPressed" text="⊥E" AnchorPane.bottomAnchor="0.0" AnchorPane.leftAnchor="0.0" AnchorPane.rightAnchor="0.0" AnchorPane.topAnchor="0.0">
+                                                                                </Button>
+                                                                            </children>
+                                                                        </AnchorPane>
+                                                                        <AnchorPane prefHeight="200.0" prefWidth="200.0" GridPane.rowIndex="3">
+                                                                            <children>
+                                                                                <Button fx:id="negIntroButton" layoutX="7.0" layoutY="2.0" mnemonicParsing="false" onAction="#ruleButtonPressed" text="¬I" AnchorPane.bottomAnchor="0.0" AnchorPane.leftAnchor="0.0" AnchorPane.rightAnchor="0.0" AnchorPane.topAnchor="0.0">
+                                                                                </Button>
+                                                                            </children>
+                                                                        </AnchorPane>
+                                                                        <AnchorPane prefHeight="200.0" prefWidth="200.0" GridPane.columnIndex="1" GridPane.rowIndex="3">
+                                                                            <children>
+                                                                                <Button fx:id="negElimButton" layoutY="2.0" mnemonicParsing="false" onAction="#ruleButtonPressed" text="¬E" AnchorPane.bottomAnchor="0.0" AnchorPane.leftAnchor="0.0" AnchorPane.rightAnchor="0.0" AnchorPane.topAnchor="0.0">
+                                                                                </Button>
+                                                                            </children>
+                                                                        </AnchorPane>
+                                                                        <AnchorPane prefHeight="200.0" prefWidth="200.0" GridPane.columnIndex="2" GridPane.rowIndex="3">
+                                                                            <children>
+                                                                                <Button fx:id="doubleNegElimButton" layoutX="7.0" layoutY="4.0" mnemonicParsing="false" onAction="#ruleButtonPressed" text="¬¬E" AnchorPane.bottomAnchor="0.0" AnchorPane.leftAnchor="0.0" AnchorPane.rightAnchor="0.0" AnchorPane.topAnchor="0.0">
+                                                                                </Button>
+                                                                            </children>
+                                                                        </AnchorPane>
+                                                                        <AnchorPane prefHeight="200.0" prefWidth="200.0" GridPane.rowIndex="4">
+                                                                            <children>
+                                                                                <Button fx:id="eqIntroButton" layoutX="16.0" mnemonicParsing="false" onAction="#ruleButtonPressed" text="=I" AnchorPane.bottomAnchor="0.0" AnchorPane.leftAnchor="0.0" AnchorPane.rightAnchor="0.0" AnchorPane.topAnchor="0.0">
+                                                                                </Button>
+                                                                            </children>
+                                                                        </AnchorPane>
+                                                                        <AnchorPane prefHeight="200.0" prefWidth="200.0" GridPane.columnIndex="1" GridPane.rowIndex="4">
+                                                                            <children>
+                                                                                <Button fx:id="forallIntroButton" layoutX="16.0" mnemonicParsing="false" onAction="#ruleButtonPressed" text="∀I" AnchorPane.bottomAnchor="0.0" AnchorPane.leftAnchor="0.0" AnchorPane.rightAnchor="0.0" AnchorPane.topAnchor="0.0">
+                                                                                </Button>
+                                                                            </children>
+                                                                        </AnchorPane>
+                                                                        <AnchorPane prefHeight="200.0" prefWidth="200.0" GridPane.columnIndex="2" GridPane.rowIndex="4">
+                                                                            <children>
+                                                                                <Button fx:id="forallElimButton" layoutX="16.0" mnemonicParsing="false" onAction="#ruleButtonPressed" text="∀E" AnchorPane.bottomAnchor="0.0" AnchorPane.leftAnchor="0.0" AnchorPane.rightAnchor="0.0" AnchorPane.topAnchor="0.0">
+                                                                                </Button>
+                                                                            </children>
+                                                                        </AnchorPane>
+                                                                        <AnchorPane prefHeight="200.0" prefWidth="200.0" GridPane.rowIndex="5">
+                                                                            <children>
+                                                                                <Button fx:id="eqElimButton" layoutX="21.0" layoutY="1.0" mnemonicParsing="false" onAction="#ruleButtonPressed" text="=E" AnchorPane.bottomAnchor="0.0" AnchorPane.leftAnchor="0.0" AnchorPane.rightAnchor="0.0" AnchorPane.topAnchor="0.0">
+                                                                                </Button>
+                                                                            </children>
+                                                                        </AnchorPane>
+                                                                        <AnchorPane prefHeight="200.0" prefWidth="200.0" GridPane.columnIndex="1" GridPane.rowIndex="5">
+                                                                            <children>
+                                                                                <Button fx:id="existsIntroButton" layoutX="19.0" layoutY="3.0" mnemonicParsing="false" onAction="#ruleButtonPressed" text="∃I" AnchorPane.bottomAnchor="0.0" AnchorPane.leftAnchor="0.0" AnchorPane.rightAnchor="0.0" AnchorPane.topAnchor="0.0">
+                                                                                </Button>
+                                                                            </children>
+                                                                        </AnchorPane>
+                                                                        <AnchorPane prefHeight="200.0" prefWidth="200.0" GridPane.columnIndex="2" GridPane.rowIndex="5">
+                                                                            <children>
+                                                                                <Button fx:id="existsElimButton" layoutX="-11.0" layoutY="-2.0" mnemonicParsing="false" onAction="#ruleButtonPressed" prefHeight="27.0" prefWidth="74.0" text="∃E" AnchorPane.bottomAnchor="0.0" AnchorPane.leftAnchor="0.0" AnchorPane.rightAnchor="0.0" AnchorPane.topAnchor="0.0">
+                                                                                </Button>
+                                                                            </children></AnchorPane>
+                                                                        <AnchorPane prefHeight="200.0" prefWidth="200.0" GridPane.rowIndex="6">
+                                                                            <children>
+                                                                                <Button fx:id="copyButton" layoutX="7.0" layoutY="6.0" mnemonicParsing="false" onAction="#ruleButtonPressed" prefHeight="27.0" prefWidth="74.0" text="Copy" AnchorPane.bottomAnchor="0.0" AnchorPane.leftAnchor="0.0" AnchorPane.rightAnchor="0.0" AnchorPane.topAnchor="0.0">
+                                                                                </Button>
+                                                                            </children>
+                                                                        </AnchorPane>
+                                                                        <AnchorPane layoutX="20.0" layoutY="218.0" prefHeight="200.0" prefWidth="200.0" GridPane.columnIndex="1" GridPane.rowIndex="6">
+                                                                            <children>
+                                                                                <Button fx:id="assButton" layoutX="7.0" layoutY="6.0" mnemonicParsing="false" onAction="#ruleButtonPressed" prefHeight="27.0" prefWidth="74.0" text="Ass." AnchorPane.bottomAnchor="0.0" AnchorPane.leftAnchor="0.0" AnchorPane.rightAnchor="0.0" AnchorPane.topAnchor="0.0">
+                                                                                </Button>
+                                                                            </children>
+                                                                        </AnchorPane>
+                                                                        <AnchorPane prefHeight="200.0" prefWidth="200.0" GridPane.columnIndex="2" GridPane.rowIndex="6">
+                                                                            <children>
+                                                                                <Button fx:id="freshButton" layoutY="1.0" mnemonicParsing="false" onAction="#ruleButtonPressed" text="Fresh" AnchorPane.bottomAnchor="0.0" AnchorPane.leftAnchor="0.0" AnchorPane.rightAnchor="0.0" AnchorPane.topAnchor="1.0" />
+                                                                            </children>
+                                                                        </AnchorPane>
+                                                                        <AnchorPane prefHeight="200.0" prefWidth="200.0" GridPane.rowIndex="7">
+                                                                            <children>
+                                                                                <Button fx:id="premiseButton" mnemonicParsing="false" onAction="#ruleButtonPressed" prefHeight="27.0" prefWidth="74.0" text="Premise">
+                                                                                </Button>
+                                                                            </children>
+                                                                        </AnchorPane>
+                                                                    </children>
+                                                                </GridPane>
+                                                            </content>
+                                                        </TitledPane>
+                                                        <TitledPane animated="false" text="Derived rules">
+                                                            <content>
+                                                                <GridPane hgap="2.0" vgap="3.0">
+                                                                    <columnConstraints>
+                                                                        <ColumnConstraints hgrow="SOMETIMES" minWidth="10.0" prefWidth="100.0" />
+                                                                        <ColumnConstraints hgrow="SOMETIMES" minWidth="10.0" prefWidth="100.0" />
+                                                                        <ColumnConstraints hgrow="SOMETIMES" minWidth="10.0" prefWidth="100.0" />
+                                                                    </columnConstraints>
+                                                                    <rowConstraints>
+                                                                        <RowConstraints minHeight="10.0" prefHeight="30.0" vgrow="NEVER" />
+                                                                        <RowConstraints minHeight="10.0" prefHeight="30.0" vgrow="NEVER" />
+                                                                    </rowConstraints>
+                                                                    <children>
+                                                                        <AnchorPane>
+                                                                            <children>
+                                                                                <Button fx:id="mtButton" layoutX="28.0" layoutY="60.0" mnemonicParsing="false" onAction="#ruleButtonPressed" text="MT" AnchorPane.bottomAnchor="0.0" AnchorPane.leftAnchor="0.0" AnchorPane.rightAnchor="0.0" AnchorPane.topAnchor="0.0" />
+                                                                            </children>
+                                                                        </AnchorPane>
+                                                                        <AnchorPane GridPane.columnIndex="1">
+                                                                            <children>
+                                                                                <Button fx:id="doubleNegButton" layoutX="28.0" layoutY="60.0" mnemonicParsing="false" onAction="#ruleButtonPressed" text="¬¬I" AnchorPane.bottomAnchor="0.0" AnchorPane.leftAnchor="0.0" AnchorPane.rightAnchor="0.0" AnchorPane.topAnchor="0.0" />
+                                                                            </children>
+                                                                        </AnchorPane>
+                                                                        <AnchorPane GridPane.columnIndex="2">
+                                                                            <children>
+                                                                                <Button fx:id="pbcButton" layoutX="28.0" layoutY="60.0" mnemonicParsing="false" onAction="#ruleButtonPressed" text="PBC" AnchorPane.bottomAnchor="0.0" AnchorPane.leftAnchor="0.0" AnchorPane.rightAnchor="0.0" AnchorPane.topAnchor="0.0" />
+                                                                            </children>
+                                                                        </AnchorPane>
+                                                                        <AnchorPane GridPane.rowIndex="1">
+                                                                            <children>
+                                                                                <Button fx:id="lemButton" layoutX="28.0" layoutY="60.0" mnemonicParsing="false" onAction="#ruleButtonPressed" text="LEM" AnchorPane.bottomAnchor="0.0" AnchorPane.leftAnchor="0.0" AnchorPane.rightAnchor="0.0" AnchorPane.topAnchor="0.0" />
+                                                                            </children>
+                                                                        </AnchorPane>
+                                                                    </children>
+                                                                </GridPane>
+                                                            </content>
+                                                        </TitledPane>
+                                                        <TitledPane animated="false" text="Symbols">
+                                                            <content>
+                                                                <GridPane hgap="2.0" prefWidth="233.0" vgap="3.0">
+                                                                    <columnConstraints>
+                                                                        <ColumnConstraints hgrow="SOMETIMES" minWidth="10.0" prefWidth="100.0" />
+                                                                        <ColumnConstraints hgrow="SOMETIMES" minWidth="10.0" prefWidth="100.0" />
+                                                                        <ColumnConstraints hgrow="SOMETIMES" minWidth="10.0" prefWidth="100.0" />
+                                                                    </columnConstraints>
+                                                                    <rowConstraints>
+                                                                        <RowConstraints minHeight="10.0" prefHeight="30.0" vgrow="NEVER" />
+                                                                        <RowConstraints minHeight="10.0" prefHeight="30.0" vgrow="NEVER" />
+                                                                        <RowConstraints minHeight="10.0" prefHeight="30.0" vgrow="NEVER" />
+                                                                    </rowConstraints>
+                                                                    <children>
+                                                                        <AnchorPane>
+                                                                            <children>
+                                                                                <Button fx:id="impButton" layoutX="28.0" layoutY="60.0" mnemonicParsing="false" onAction="#symbolButtonPressed" text="→" AnchorPane.bottomAnchor="0.0" AnchorPane.leftAnchor="0.0" AnchorPane.rightAnchor="0.0" AnchorPane.topAnchor="0.0" />
+                                                                            </children>
+                                                                        </AnchorPane>
+                                                                        <AnchorPane GridPane.columnIndex="1">
+                                                                            <children>
+                                                                                <Button fx:id="andButton" layoutX="28.0" layoutY="60.0" mnemonicParsing="false" onAction="#symbolButtonPressed" text="∧" AnchorPane.bottomAnchor="0.0" AnchorPane.leftAnchor="0.0" AnchorPane.rightAnchor="0.0" AnchorPane.topAnchor="0.0" />
+                                                                            </children>
+                                                                        </AnchorPane>
+                                                                        <AnchorPane GridPane.columnIndex="2">
+                                                                            <children>
+                                                                                <Button fx:id="orButton" layoutX="28.0" layoutY="60.0" mnemonicParsing="false" onAction="#symbolButtonPressed" text="∨" AnchorPane.bottomAnchor="0.0" AnchorPane.leftAnchor="0.0" AnchorPane.rightAnchor="0.0" AnchorPane.topAnchor="0.0" />
+                                                                            </children>
+                                                                        </AnchorPane>
+                                                                        <AnchorPane GridPane.rowIndex="1">
+                                                                            <children>
+                                                                                <Button fx:id="negButton" layoutX="28.0" layoutY="60.0" mnemonicParsing="false" onAction="#symbolButtonPressed" text="¬" AnchorPane.bottomAnchor="0.0" AnchorPane.leftAnchor="0.0" AnchorPane.rightAnchor="0.0" AnchorPane.topAnchor="0.0" />
+                                                                            </children>
+                                                                        </AnchorPane>
+                                                                        <AnchorPane GridPane.columnIndex="1" GridPane.rowIndex="1">
+                                                                            <children>
+                                                                                <Button fx:id="forallButton" layoutX="28.0" layoutY="60.0" mnemonicParsing="false" onAction="#symbolButtonPressed" text="∀" AnchorPane.bottomAnchor="0.0" AnchorPane.leftAnchor="0.0" AnchorPane.rightAnchor="0.0" AnchorPane.topAnchor="0.0" />
+                                                                            </children>
+                                                                        </AnchorPane>
+                                                                        <AnchorPane GridPane.columnIndex="2" GridPane.rowIndex="1">
+                                                                            <children>
+                                                                                <Button fx:id="existsButton" layoutX="28.0" layoutY="60.0" mnemonicParsing="false" onAction="#symbolButtonPressed" text="∃" AnchorPane.bottomAnchor="0.0" AnchorPane.leftAnchor="0.0" AnchorPane.rightAnchor="0.0" AnchorPane.topAnchor="0.0" />
+                                                                            </children>
+                                                                        </AnchorPane>
+                                                                        <AnchorPane GridPane.rowIndex="2">
+                                                                            <children>
+                                                                                <Button fx:id="contraButton" layoutX="28.0" layoutY="60.0" mnemonicParsing="false" onAction="#symbolButtonPressed" text="⊥" AnchorPane.bottomAnchor="0.0" AnchorPane.leftAnchor="0.0" AnchorPane.rightAnchor="0.0" AnchorPane.topAnchor="0.0" />
+                                                                            </children>
+                                                                        </AnchorPane>
+                                                                    </children>
+                                                                </GridPane>
+                                                            </content>
+                                                        </TitledPane>
+                                                    </children>
+                                                </VBox>
+                                            </children>
+                                        </AnchorPane>
+                                    </content>
+                                </ScrollPane>
+                            </children>
+                        </VBox>
+                    </children></AnchorPane>
+                <TabPane fx:id="tabPane" tabClosingPolicy="ALL_TABS" />
+            </items>
+        </SplitPane>
+        <HBox id="HBox" alignment="CENTER_LEFT" spacing="5.0" VBox.vgrow="NEVER">
+            <children>
+                <Label fx:id="leftStatus" maxHeight="1.7976931348623157E308" maxWidth="-1.0" HBox.hgrow="ALWAYS">
+                    <font>
+                        <Font size="11.0" fx:id="x3" />
+                    </font>
+                    <textFill>
+                        <Color blue="0.625" green="0.625" red="0.625" fx:id="x4" />
+                    </textFill>
+                </Label>
+                <Pane HBox.hgrow="ALWAYS" />
+                <Label fx:id="rightStatus" font="$x3" maxWidth="-1.0" textFill="$x4" HBox.hgrow="NEVER" />
+            </children>
+            <padding>
+                <Insets bottom="3.0" left="3.0" right="3.0" top="3.0" />
+            </padding>
+        </HBox>
+    </children>
 </VBox>