--- conflicted
+++ resolved
@@ -74,16 +74,10 @@
             <Button fx:id="saveButton" contentDisplay="CENTER" maxHeight="-Infinity" maxWidth="-Infinity" minHeight="-Infinity" minWidth="-Infinity" mnemonicParsing="false" onAction="#saveProof" prefHeight="38.0" prefWidth="48.0" styleClass="menuButtons" text="" />
             <Button fx:id="undoButton" maxHeight="-Infinity" maxWidth="-Infinity" minHeight="-Infinity" minWidth="-Infinity" mnemonicParsing="false" onAction="#undo" prefHeight="38.0" prefWidth="48.0" styleClass="menuButtons" text="" />
             <Button fx:id="redoButton" maxHeight="-Infinity" maxWidth="-Infinity" minHeight="-Infinity" minWidth="-Infinity" mnemonicParsing="false" onAction="#redo" prefHeight="38.0" prefWidth="48.0" styleClass="menuButtons" text="" />
-<<<<<<< HEAD
-            <Button fx:id="openBoxButton" layoutX="204.0" layoutY="11.0" maxHeight="-Infinity" maxWidth="-Infinity" minHeight="-Infinity" minWidth="-Infinity" mnemonicParsing="false" onAction="#openBox" prefHeight="38.0" prefWidth="48.0" styleClass="menuButtons" text="" />
-            <Button fx:id="newRowButton" layoutX="270.0" layoutY="10.0" maxHeight="-Infinity" maxWidth="-Infinity" minHeight="-Infinity" minWidth="-Infinity" mnemonicParsing="false" onAction="#insertBelowAfterMenu" prefHeight="38.0" prefWidth="48.0" styleClass="menuButtons" text="" />
-            <CheckBox fx:id="verification" maxHeight="-Infinity" maxWidth="-Infinity" minHeight="-Infinity" minWidth="-Infinity" mnemonicParsing="false" onAction="#verificationToggle" prefHeight="38.0" prefWidth="80.0" selected="true" text="Verify">
-=======
             <Button fx:id="openBoxButton" maxHeight="-Infinity" maxWidth="-Infinity" minHeight="-Infinity" minWidth="-Infinity" mnemonicParsing="false" onAction="#openBox" prefHeight="38.0" prefWidth="48.0" styleClass="menuButtons" text="" />
             <Button fx:id="newRowButton" maxHeight="-Infinity" maxWidth="-Infinity" minHeight="-Infinity" minWidth="-Infinity" mnemonicParsing="false" onAction="#insertBelowAfterMenu" prefHeight="38.0" prefWidth="48.0" styleClass="menuButtons" text="" />
             <Button fx:id="deleteRowButton" maxHeight="-Infinity" maxWidth="-Infinity" minHeight="-Infinity" minWidth="-Infinity" mnemonicParsing="false" onAction="#deleteRowMenu" prefHeight="38.0" prefWidth="48.0" styleClass="menuButtons" text="" />
             <CheckBox fx:id="verification" maxHeight="-Infinity" maxWidth="-Infinity" minHeight="-Infinity" minWidth="-Infinity" mnemonicParsing="false" onAction="#verificationToggle" prefHeight="38.0" prefWidth="80.0" text="Verify">
->>>>>>> 5de37695
                <padding>
                   <Insets bottom="10.0" left="10.0" right="10.0" top="10.0" />
                </padding>
