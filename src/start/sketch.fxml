--- conflicted
+++ resolved
@@ -155,15 +155,9 @@
                                  <children>
                                     <VBox prefWidth="221.0" AnchorPane.leftAnchor="0.0" AnchorPane.rightAnchor="0.0" AnchorPane.topAnchor="0.0">
                                        <children>
-<<<<<<< HEAD
                                           <TitledPane animated="false" styleClass="rulesSymbols" text="Rules of inference">
                                              <content>
                                                 <GridPane hgap="2.0" styleClass="rulesSymbols" vgap="3.0">
-=======
-                                          <TitledPane animated="false" text="Rules of inference">
-                                             <content>
-                                                <GridPane hgap="2.0" vgap="3.0">
->>>>>>> fedf7623
                                                   <columnConstraints>
                                                     <ColumnConstraints hgrow="SOMETIMES" minWidth="10.0" prefWidth="100.0" />
                                                     <ColumnConstraints hgrow="SOMETIMES" minWidth="10.0" prefWidth="100.0" />
