--- conflicted
+++ resolved
@@ -77,11 +77,7 @@
       </ToolBar>
     <SplitPane dividerPositions="0.2" focusTraversable="true" prefHeight="-1.0" prefWidth="-1.0" scaleShape="false" VBox.vgrow="ALWAYS">
       <items>
-<<<<<<< HEAD
-        <AnchorPane maxWidth="-Infinity" minWidth="-Infinity" prefWidth="176.0">
-=======
         <AnchorPane maxWidth="250.0" minWidth="250.0">
->>>>>>> 8c86677c
                <children>
                   <VBox maxWidth="176.0" AnchorPane.bottomAnchor="0.0" AnchorPane.leftAnchor="0.0" AnchorPane.rightAnchor="0.0" AnchorPane.topAnchor="0.0">
                      <children>
