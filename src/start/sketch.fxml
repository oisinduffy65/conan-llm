--- conflicted
+++ resolved
@@ -81,12 +81,7 @@
             <Button fx:id="appendRowButton" maxHeight="-Infinity" maxWidth="-Infinity" minHeight="-Infinity" minWidth="-Infinity" mnemonicParsing="false" onAction="#insertBelowAfterMenu" prefHeight="38.0" prefWidth="48.0" styleClass="menuButtons" text="" />
             <Button fx:id="insertRowButton" maxHeight="-Infinity" maxWidth="-Infinity" minHeight="-Infinity" minWidth="-Infinity" mnemonicParsing="false" onAction="#insertBelowMenu" prefHeight="38.0" prefWidth="48.0" styleClass="menuButtons" text="" />
             <Button fx:id="deleteRowButton" maxHeight="-Infinity" maxWidth="-Infinity" minHeight="-Infinity" minWidth="-Infinity" mnemonicParsing="false" onAction="#deleteRowMenu" prefHeight="38.0" prefWidth="48.0" styleClass="menuButtons" text="" />
-<<<<<<< HEAD
-            <Line endY="15.0" startY="-15.0" />
-            <CheckBox fx:id="verification" maxHeight="-Infinity" maxWidth="-Infinity" minHeight="-Infinity" minWidth="-Infinity" mnemonicParsing="false" onAction="#verificationToggle" prefHeight="38.0" prefWidth="80.0" text="Verify">
-=======
             <CheckBox fx:id="verification" maxHeight="-Infinity" maxWidth="-Infinity" minHeight="-Infinity" minWidth="-Infinity" mnemonicParsing="false" onAction="#verificationToggle" prefHeight="38.0" text="Verify">
->>>>>>> 06e8f5d1
                <padding>
                   <Insets bottom="10.0" left="10.0" right="10.0" top="10.0" />
                </padding>
