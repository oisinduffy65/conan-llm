--- conflicted
+++ resolved
@@ -70,19 +70,6 @@
     </MenuBar>
       <ToolBar focusTraversable="false" prefHeight="40.0" prefWidth="200.0">
         <items>
-<<<<<<< HEAD
-            <Button fx:id="newProofButton" contentDisplay="CENTER" maxHeight="-Infinity" maxWidth="-Infinity" minHeight="-Infinity" minWidth="-Infinity" mnemonicParsing="false" onAction="#newProof" prefHeight="38.0" prefWidth="48.0" styleClass="menuButtons" text="" />
-            <Button fx:id="loadButton" contentDisplay="CENTER" maxHeight="-Infinity" maxWidth="-Infinity" minHeight="-Infinity" minWidth="-Infinity" mnemonicParsing="false" onAction="#openProof" prefHeight="38.0" prefWidth="48.0" styleClass="menuButtons" text="" />
-            <Button fx:id="saveButton" contentDisplay="CENTER" maxHeight="-Infinity" maxWidth="-Infinity" minHeight="-Infinity" minWidth="-Infinity" mnemonicParsing="false" onAction="#saveProof" prefHeight="38.0" prefWidth="48.0" styleClass="menuButtons" text="" />
-            <Line endY="-15.0" startY="15.0" />
-            <Button fx:id="undoButton" maxHeight="-Infinity" maxWidth="-Infinity" minHeight="-Infinity" minWidth="-Infinity" mnemonicParsing="false" onAction="#undo" prefHeight="38.0" prefWidth="48.0" styleClass="menuButtons" text="" />
-            <Button fx:id="redoButton" maxHeight="-Infinity" maxWidth="-Infinity" minHeight="-Infinity" minWidth="-Infinity" mnemonicParsing="false" onAction="#redo" prefHeight="38.0" prefWidth="48.0" styleClass="menuButtons" text="" />
-            <Button fx:id="openBoxButton" maxHeight="-Infinity" maxWidth="-Infinity" minHeight="-Infinity" minWidth="-Infinity" mnemonicParsing="false" onAction="#openBox" prefHeight="38.0" prefWidth="48.0" styleClass="menuButtons" text="" />
-            <Button fx:id="appendRowButton" maxHeight="-Infinity" maxWidth="-Infinity" minHeight="-Infinity" minWidth="-Infinity" mnemonicParsing="false" onAction="#insertBelowAfterMenu" prefHeight="38.0" prefWidth="48.0" styleClass="menuButtons" text="" />
-            <Button fx:id="insertRowButton" maxHeight="-Infinity" maxWidth="-Infinity" minHeight="-Infinity" minWidth="-Infinity" mnemonicParsing="false" onAction="#insertBelowMenu" prefHeight="38.0" prefWidth="48.0" styleClass="menuButtons" text="" />
-            <Button fx:id="deleteRowButton" maxHeight="-Infinity" maxWidth="-Infinity" minHeight="-Infinity" minWidth="-Infinity" mnemonicParsing="false" onAction="#deleteRowMenu" prefHeight="38.0" prefWidth="48.0" styleClass="menuButtons" text="" />
-            <CheckBox fx:id="verification" maxHeight="-Infinity" maxWidth="-Infinity" minHeight="-Infinity" minWidth="-Infinity" mnemonicParsing="false" onAction="#verificationToggle" prefHeight="38.0" text="Verify">
-=======
             <Button fx:id="newProofButton" contentDisplay="CENTER" focusTraversable="false" maxHeight="-Infinity" maxWidth="-Infinity" minHeight="-Infinity" minWidth="-Infinity" mnemonicParsing="false" onAction="#newProof" prefHeight="38.0" prefWidth="48.0" styleClass="menuButtons" text="" />
             <Button fx:id="loadButton" contentDisplay="CENTER" focusTraversable="false" maxHeight="-Infinity" maxWidth="-Infinity" minHeight="-Infinity" minWidth="-Infinity" mnemonicParsing="false" onAction="#openProof" prefHeight="38.0" prefWidth="48.0" styleClass="menuButtons" text="" />
             <Button fx:id="saveButton" contentDisplay="CENTER" focusTraversable="false" maxHeight="-Infinity" maxWidth="-Infinity" minHeight="-Infinity" minWidth="-Infinity" mnemonicParsing="false" onAction="#saveProof" prefHeight="38.0" prefWidth="48.0" styleClass="menuButtons" text="" />
@@ -95,7 +82,6 @@
             <Button fx:id="deleteRowButton" focusTraversable="false" maxHeight="-Infinity" maxWidth="-Infinity" minHeight="-Infinity" minWidth="-Infinity" mnemonicParsing="false" onAction="#deleteRowMenu" prefHeight="38.0" prefWidth="48.0" styleClass="menuButtons" text="" />
             <Line endY="15.0" startY="-15.0" />
             <CheckBox fx:id="verification" focusTraversable="false" maxHeight="-Infinity" maxWidth="-Infinity" minHeight="-Infinity" minWidth="-Infinity" mnemonicParsing="false" onAction="#verificationToggle" prefHeight="38.0" text="Verify">
->>>>>>> b37239a9
                <padding>
                   <Insets bottom="10.0" left="10.0" right="10.0" top="10.0" />
                </padding>
