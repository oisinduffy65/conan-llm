--- conflicted
+++ resolved
@@ -9,15 +9,7 @@
 import javafx.scene.text.Font;
 import javafx.stage.FileChooser;
 import javafx.stage.FileChooser.ExtensionFilter;
-<<<<<<< HEAD
-import view.InstructionsView;
-import view.ProofView;
-import view.View;
-import view.ViewTab;
-import view.WelcomeView;
-=======
 import view.*;
->>>>>>> 8bd36d19
 
 import javafx.event.ActionEvent;
 
@@ -142,17 +134,10 @@
     }
     @FXML
     void ruleButtonPressed(ActionEvent event) {
-<<<<<<< HEAD
-    	ProofView pv = convertProofView(getCurrentView());
-    	if (pv != null) {
-    		pv.addRule(event);
-    	}
-=======
         ProofView pv = convertProofView(getCurrentView());
         if (pv != null) {
             pv.addRule(event);
         }
->>>>>>> 8bd36d19
     }
     
     @FXML
