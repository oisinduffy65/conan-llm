--- conflicted
+++ resolved
@@ -460,11 +460,7 @@
         undoButton.setTooltip(new Tooltip("Undo (CTRL+Z)"));
         redoButton.setTooltip(new Tooltip("Redo (CTRL+Y/CTRL+SHIFT+Z)"));
         openBoxButton.setTooltip(new Tooltip("Open Box (CTRL+B)"));
-<<<<<<< HEAD
-        appendRowButton.setTooltip(new Tooltip("Add row after current row or box (Shift+Enter)"));
-=======
         appendRowButton.setTooltip(new Tooltip("Insert row below current box (Shift+Enter)"));
->>>>>>> cb08b71c
         insertRowButton.setTooltip(new Tooltip("Insert row (Enter)"));
         deleteRowButton.setTooltip(new Tooltip("Delete current row or box (CTRL+D)"));
         verification.setTooltip(new Tooltip("Turn on/off verification"));
