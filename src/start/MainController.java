package start;

import javafx.event.ActionEvent;
import javafx.fxml.FXML;
import javafx.fxml.Initializable;
import javafx.scene.Scene;
import javafx.scene.control.CheckBox;
import javafx.scene.control.MenuItem;
import javafx.scene.control.TabPane;
import javafx.scene.paint.Color;
import javafx.scene.text.Font;
import javafx.stage.FileChooser;
import javafx.stage.FileChooser.ExtensionFilter;
import model.BoxReference;
import model.Proof;
import view.*;

import java.io.File;
import java.io.IOException;
import java.net.URL;
import java.util.ResourceBundle;
import java.util.prefs.Preferences;

public class MainController implements Initializable {
    @FXML
    private CheckBox verification;
    @FXML
    private CheckBox generation;
    @FXML
    private TabPane tabPane;

    private ViewTab currentTab;

    @FXML
    private Font x3;

    @FXML
    private Color x4;

    @FXML
    void verificationToggle(ActionEvent event) {

    }
    @FXML
    void setTheme(ActionEvent event) {
        Scene scene = tabPane.getScene();
        scene.getStylesheets().clear();
        MenuItem caller = (MenuItem) event.getSource();
        switch(caller.getText()) {
            case "Dark theme":
                scene.getStylesheets().add("gruvjan.css");
                break;
            case "Light theme":
                scene.getStylesheets().add("minimalistStyle.css");
                break;
        }
    }

    @FXML
    void generationToggle(ActionEvent event) {
        Preferences prefs = Preferences.userRoot().node("General");
        if (generation.isIndeterminate())
            return;
        if (this.generation.selectedProperty().getValue()) {
            prefs.putBoolean("generate", true);
            verification.setSelected(true);
            verificationToggle(event);
        } else {
            prefs.putBoolean("generate", false);
        }
    }

    @FXML
    void newProof(ActionEvent event) {
        new ProofView(tabPane, new Proof());
    }

    private ProofView convertProofView(View view) {
        if (view instanceof ProofView) {
            return (ProofView) view;
        } else {
            return null;
        }
    }

    @FXML
    void newRow(ActionEvent event) {
        //System.out.println("mainc newRow");
        ProofView pv = convertProofView(getCurrentView());
        if (pv == null)
            return;
        pv.newRow();
    }

    @FXML
    void openBox(ActionEvent event) { // Remove this later
        ProofView pv = convertProofView(getCurrentView());
        if (pv == null)
            return;
        pv.openBox();
    }

    @FXML
    void closeBox(ActionEvent event) { // Remove this later
        ProofView pv = convertProofView(getCurrentView());
        if (pv == null)
            return;
        pv.closeBox();
    }

    @FXML
    void undo(ActionEvent event) {
        ProofView pv = convertProofView(getCurrentView());
        if (pv == null)
            return;
        pv.undo();
    }

    @FXML
    void redo(ActionEvent event) {
        ProofView pv = convertProofView(getCurrentView());
        if (pv == null)
            return;
        pv.redo();
    }

    @FXML
    void newProofButton(ActionEvent event) { // Remove this later
        new WelcomeView(tabPane);
    }

    @FXML
    void showInferenceRules(ActionEvent event) {
        new InferenceRuleView(tabPane);
    }

    @FXML
    void symbolButtonPressed(ActionEvent event) {
        Object obj = getCurrentView();
        if (obj instanceof Symbolic) {
            Symbolic sym = (Symbolic) obj;
            sym.addSymbol(event);
        }
    }

    @FXML
    void ruleButtonPressed(ActionEvent event) {
        ProofView pv = convertProofView(getCurrentView());
        if (pv != null) {
            pv.addRule(event);
        }
    }

    @FXML
    void deleteRowMenu(ActionEvent event) {
        ProofView pv = convertProofView(getCurrentView());
        if (pv == null)
            return;
        int rowNumber = pv.getRowIndexLastFocusedTF();
        if (rowNumber != -1) {
            pv.getProof().deleteRow(rowNumber);
        }
    }

    @FXML
    void insertAboveMenu(ActionEvent event) {
        ProofView pv = convertProofView(getCurrentView());
        if (pv == null)
            return;
        int rowNumber = pv.getRowIndexLastFocusedTF();
        pv.getProof().insertNewRow(rowNumber, BoxReference.BEFORE);
    }

    @FXML
    void insertBelowMenu(ActionEvent event) {
        ProofView pv = convertProofView(getCurrentView());
        if (pv == null)
            return;
        int rowNumber = pv.getRowIndexLastFocusedTF();
        pv.getProof().insertNewRow(rowNumber, BoxReference.AFTER);
    }

    @FXML
    void saveProof(ActionEvent event) {
        ProofView pv = convertProofView(getCurrentView());
        if (pv == null) {
            System.out.println("Not a proof, not saving");
            return;
        }
        if (pv.getPath() == null) {
            //if no path is set for current proof, call other method
            saveProofAs(null);
            return;
        }
        try {
            IOHandler.saveProof(pv.getProof(), pv.getPath());
        } catch (Exception e) {
            System.out.println("saveProof\n" + e);
            //Inform user what went wrong
        }
    }

    @FXML
    void saveProofAs(ActionEvent event) {
        FileChooser fc = new FileChooser();
        fc.getExtensionFilters().addAll(
                new ExtensionFilter("Proofs", "*.proof"),
                new ExtensionFilter("All Files", "*.*"));
        File file = fc.showSaveDialog(tabPane.getScene().getWindow());

        View view = getCurrentView();
        if (view instanceof ProofView == false) {
            System.out.println("Not a proof, not saving");
            return;
        } else {
            ProofView pView = (ProofView) view;
            try {
                IOHandler.saveProof(pView.getProof(), file.getPath());
                pView.setName(file.getName());
                pView.setPath(file.getPath());
                pView.getTab().setText(pView.getName());
            } catch (Exception e) {
                System.out.println("saveProofAs\n" + e);
                //e.printStackTrace();
                //Inform user what went wrong
            }
        }

    }

    @FXML
    void exportProofToLatex(ActionEvent event) {
        FileChooser fc = new FileChooser();
        fc.getExtensionFilters().addAll(
                new ExtensionFilter("LaTeX", "*.tex"),
                new ExtensionFilter("All Files", "*.*"));
        File file = fc.showSaveDialog(tabPane.getScene().getWindow());
        ProofView pView = convertProofView(getCurrentView());
        try {
            ExportLatex.export(pView.getProof(), file.getPath());
        } catch (IOException e) {
            e.printStackTrace();
        }
    }

    @FXML
<<<<<<< HEAD
    void openProof(ActionEvent event) {
        ProofView openedProofView;
        try {
            openedProofView = IOHandler.openProof(tabPane);
        } catch (Exception e) {
            System.out.println(e);
            return;
        }
        //open new tab to display openedProof
=======
    void openProof(ActionEvent event){
    	ProofView openedProofView;
    	try{
    		openedProofView = IOHandler.openProof(tabPane);
    		openedProofView.displayLoadedProof();
    	}catch(Exception e){
    		System.out.println("MainController.openProof exception:");
    		System.out.println(e);
    		e.printStackTrace();
    		return;
    	}
>>>>>>> e6ac5f23
    }

    @FXML
    void showUserInstructions(ActionEvent event) {
        new InstructionsView(tabPane);
    }

    @Override
    public void initialize(URL location, ResourceBundle resources) {
        Preferences prefs = Preferences.userRoot().node("General"); // Inställningar i noden "General"
        if (prefs.getBoolean("generate", true)) {
            generation.setSelected(true);
            generationToggle(new ActionEvent());
        }
        tabPane.getSelectionModel().selectedItemProperty().addListener((ov, oldTab, newTab) -> {
            if (newTab instanceof ViewTab) {
                currentTab = (ViewTab) newTab;
            }
        });
        if (prefs.getBoolean("showWelcome", true)) { // Om showWelcome-paret ej existerar, returnera true
            new WelcomeView(tabPane);
        }
    }

    //Get the view corresponding to the currently active tab
    private View getCurrentView() {
        return currentTab.getView();
    }
}
<|MERGE_RESOLUTION|>--- conflicted
+++ resolved
@@ -244,17 +244,6 @@
     }
 
     @FXML
-<<<<<<< HEAD
-    void openProof(ActionEvent event) {
-        ProofView openedProofView;
-        try {
-            openedProofView = IOHandler.openProof(tabPane);
-        } catch (Exception e) {
-            System.out.println(e);
-            return;
-        }
-        //open new tab to display openedProof
-=======
     void openProof(ActionEvent event){
     	ProofView openedProofView;
     	try{
@@ -266,7 +255,6 @@
     		e.printStackTrace();
     		return;
     	}
->>>>>>> e6ac5f23
     }
 
     @FXML
