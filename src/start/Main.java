package start;

import javafx.application.Application;
import javafx.event.ActionEvent;
import javafx.event.EventHandler;
import javafx.scene.Scene;
import javafx.scene.control.Button;
import javafx.scene.image.Image;
import javafx.scene.layout.StackPane;
import javafx.stage.Stage;
import javafx.fxml.FXMLLoader;
import javafx.scene.Parent;
 
public class Main extends Application {
    
    @Override
    public void start(Stage stage) throws Exception {
        Parent root = FXMLLoader.load(getClass().getResource("sketch.fxml"));
        Scene scene = new Scene(root, 1200, 600);
<<<<<<< HEAD
        scene.getStylesheets().add("minimalistStyle.css");
=======
        scene.getStylesheets().add("gruvjan.css");
>>>>>>> fedf7623
        stage.setTitle("Conan");
        stage.getIcons().add(new Image("file:icon.png"));
        stage.setScene(scene);
        stage.show();
    }
 public static void main(String[] args) {
        launch(args);
    }
}<|MERGE_RESOLUTION|>--- conflicted
+++ resolved
@@ -1,12 +1,8 @@
 package start;
 
 import javafx.application.Application;
-import javafx.event.ActionEvent;
-import javafx.event.EventHandler;
 import javafx.scene.Scene;
-import javafx.scene.control.Button;
 import javafx.scene.image.Image;
-import javafx.scene.layout.StackPane;
 import javafx.stage.Stage;
 import javafx.fxml.FXMLLoader;
 import javafx.scene.Parent;
@@ -17,13 +13,10 @@
     public void start(Stage stage) throws Exception {
         Parent root = FXMLLoader.load(getClass().getResource("sketch.fxml"));
         Scene scene = new Scene(root, 1200, 600);
-<<<<<<< HEAD
         scene.getStylesheets().add("minimalistStyle.css");
-=======
-        scene.getStylesheets().add("gruvjan.css");
->>>>>>> fedf7623
+//        scene.getStylesheets().add("gruvjan.css");
         stage.setTitle("Conan");
-        stage.getIcons().add(new Image("file:icon.png"));
+        stage.getIcons().add(new Image("./icon.png"));
         stage.setScene(scene);
         stage.show();
     }
