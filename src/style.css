
.myText {
    -fx-font-family: Monospace;
    -fx-font-size: 14px;
    -fx-border-radius: 0;
    -fx-border-size: 0;
    -fx-text-box-border: transparent;
}

.myTitle {
    -fx-font-family: Monospace;
    -fx-font-size: 25px;
}
.fit {
    -fx-fit-to-height: true;
    -fx-fit-to-width: true;
}

.openBox, .closedBox {
    -fx-padding: 1 0 3 3;
    -fx-border-style: solid;
    -fx-border-color: #696969;
    -fx-border-width: 2 2 0 2;
}

.closedBox {
    -fx-border-width: 2px;
}

.lineNo {
    /* -fx-background-color: grey; */
    /* -fx-border-style: solid; */
    /* -fx-border-color: red; */
    /* -fx-border-width: 1px; */
    -fx-font-family: Monospace;
    -fx-font-size: 14px;
    -fx-text-box-border: transparent;
}


.bad {
<<<<<<< HEAD
  -fx-background-color: pink;

}

.bad:focused {
  -fx-border-color: #039ED3;
=======
    -fx-background-color: pink;
>>>>>>> 6ae94bb8
}
.conclusionReached {
    -fx-background-color: #90EE90;
}



//--------------------------------------
//This is were you change the colors

.root .button {
    -fx-background-color: #91A437;
}

.root .tool-bar, .root .scroll-pane, {
    -fx-background: #E8F6A4;
    -fx-base: #E8F6A4;
}

.root .titled-pane > .title, .root .menu-bar , .root .tab {
    -fx-background-color: #BCCD67;
}

.root GridPane, .root VBox,  .root .tab:selected, .root .split-pane {
    -fx-background-color: #E8F6A4;
}
.root .tab-header-background , .root .line {
    -fx-background-color: #445200;
}<|MERGE_RESOLUTION|>--- conflicted
+++ resolved
@@ -39,16 +39,12 @@
 
 
 .bad {
-<<<<<<< HEAD
   -fx-background-color: pink;
-
 }
 
 .bad:focused {
   -fx-border-color: #039ED3;
-=======
     -fx-background-color: pink;
->>>>>>> 6ae94bb8
 }
 .conclusionReached {
     -fx-background-color: #90EE90;
@@ -77,4 +73,4 @@
 }
 .root .tab-header-background , .root .line {
     -fx-background-color: #445200;
-}+}
