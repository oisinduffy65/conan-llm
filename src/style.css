.myText {
    -fx-font-family: Monospace;
    -fx-font-size: 14px;
    -fx-border-radius: 0;
    -fx-border-size: 0;
    -fx-text-box-border: transparent;
}

.myTitle {
    -fx-font-family: Monospace;
    -fx-font-size: 25px;
}
.fit {
    -fx-fit-to-height: true;
    -fx-fit-to-width: true;
}

.openBox, .closedBox {
    -fx-padding: 1 0 3 3;
    -fx-border-style: solid;
    -fx-border-color: #696969;
    -fx-border-width: 2 2 0 2;
}

.closedBox {
    -fx-border-width: 2px;
}

.lineNo {
    /* -fx-background-color: grey; */
    /* -fx-border-style: solid; */
    /* -fx-border-color: red; */
    /* -fx-border-width: 1px; */
    -fx-font-family: Monospace;
    -fx-font-size: 14px;
    -fx-text-box-border: transparent;
}


.bad {
    -fx-control-inner-background: pink;
}

.unVerified {
    -fx-text-box-border: pink;
    -fx-border-style: solid;
    -fx-border-color: pink;
    -fx-border-width: 2 2 0 2;
    -fx-background-insets: 0, 2;
}
.conclusionReached {
    -fx-control-inner-background: #90EE90;
<<<<<<< HEAD
}

//--------------------------------------
//This is were you change the colors

.root .button {
    -fx-background-color: #91A437;
}

.root .tool-bar, .root .scroll-pane, {
    -fx-background: #E8F6A4;
    -fx-base: #E8F6A4;
}

.root .titled-pane > .title, .root .menu-bar , .root .tab {
    -fx-background-color: #BCCD67;
}

.root GridPane, .root VBox,  .root .tab:selected, .root .split-pane {
    -fx-background-color: #E8F6A4;
}
.root .tab-header-background , .root .line {
    -fx-background-color: #445200;
=======
>>>>>>> 9eff6547
}<|MERGE_RESOLUTION|>--- conflicted
+++ resolved
@@ -50,7 +50,7 @@
 }
 .conclusionReached {
     -fx-control-inner-background: #90EE90;
-<<<<<<< HEAD
+
 }
 
 //--------------------------------------
@@ -74,6 +74,4 @@
 }
 .root .tab-header-background , .root .line {
     -fx-background-color: #445200;
-=======
->>>>>>> 9eff6547
 }