--- conflicted
+++ resolved
@@ -164,14 +164,6 @@
         }
     }
 
-<<<<<<< HEAD
-    public void openBox(int rowNr){
-        System.out.println("Proof.openBox(int) not implemented!");
-        //if rowNr refers to the last line, the new box should be open
-        //otherwise closed
-        for (ProofListener listener : this.listeners) {
-            listener.boxOpened();
-=======
     public boolean insertBox(int rowIndex){
         ProofRow pr = proofData.getRow(rowIndex);
         if (pr.getParent() != null && pr.getParent().getRow(0) == pr) {
@@ -183,19 +175,13 @@
         }
         return true;
     }
-    public boolean removeBox(int rowIndex) {
+    public void removeBox(int rowIndex) {
         proofData.removeBox(rowIndex);
         for (ProofListener listener : this.listeners) {
             listener.boxRemoved(rowIndex+1);
->>>>>>> c4a6be0c
-        }
-        return true;
-    }
-
-<<<<<<< HEAD
-=======
-    
->>>>>>> c4a6be0c
+        }
+    }
+
     public void closeBox(){
         proofData.closeBox();
         for (ProofListener listener : this.listeners) {
