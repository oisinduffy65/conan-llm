package model;

import model.formulas.Formula;
import model.rules.Rule;

import java.io.Serializable;
import java.util.ArrayList;
import java.util.List;
import java.util.prefs.Preferences;

import static java.util.prefs.Preferences.userRoot;

<<<<<<< HEAD
public class Proof implements Serializable {
    private ArrayList<ProofListener> listeners = new ArrayList<ProofListener>();
    private Parser parser = new Parser(); //this won't be serialized
=======
public class Proof implements Serializable{
    private transient ArrayList<ProofListener> listeners = new ArrayList<ProofListener>();
    private transient Parser parser = new Parser(); //this won't be serialized
>>>>>>> e6ac5f23
    private Formula conclusion;
    private Box proofData = new Box(null, true);
    public boolean isLoaded = false;

    public String getProofString() {
        return proofData.rowsToString(1);
    }

    /***
     * Add a new row at the end of the proof.
     */
    public void addRow() {
        proofData.addRow();
        for (ProofListener listener : this.listeners) {
            listener.rowAdded();
        }
        verifyRow(proofData.size() - 1);
        System.out.println("addRow()");
        proofData.printRows(1, 1);
        System.out.println("==========================================================");
    }

    /**
     * delete the row at index rowNumber-1
     * TODO: update indexes of rule objects in rows below?
     * TODO: verify rows below since they now might not be correct anymore
     *
     * @param rowNumber
     */

    public boolean deleteRow(int rowNumber) {
        if (rowNumber < 1 || rowNumber > proofData.size() || proofData.size() == 1) {
            return false;
        }
        System.out.println(proofData.size());
        proofData.deleteRow(rowNumber - 1);
        for (ProofListener listener : this.listeners) {
            listener.rowDeleted(rowNumber);
        }
        System.out.println("deleteRow(" + rowNumber + ")");
        proofData.printRows(1, 1);
        System.out.println("==========================================================");
        return true;
    }

    /**
     * Inserts a new row into the same box as the referenced row
     * TODO: update indexes of rule objects in rows below?
     * TODO: verify rows below since they now might not be correct anymore
     *
     * @param rowNumber: the number of the row used as reference
     * @param br:        Indicates whether the new row should be added before or after the reference row
     */

    public boolean insertNewRow(int rowNumber, BoxReference br) {
        if (rowNumber < 1 || rowNumber > proofData.size() + 1) {
            System.out.println("Proof.insertNewRow: incorrect rowNumber");
            System.out.println("rows.size(): " + proofData.size() + ", rowNumber: " + rowNumber);
            return false;
        }
        proofData.insertRow(rowNumber - 1, br);
        for (ProofListener pl : listeners) {
            pl.rowInserted(rowNumber, br);
        }
        System.out.println("insertNewRow(" + rowNumber + ", " + br + ")");
        proofData.printRows(1, 1);
        System.out.println("==========================================================");
        return true;
    }

    public boolean addRowAfterBox(int rowNumber) {
        if (rowNumber < 1 || rowNumber > proofData.size() + 1) {
            return false;
        }
        proofData.addRowAfterBox(rowNumber - 1);
        for (ProofListener pl : listeners) {
            pl.addedRowAfterBox(rowNumber);
        }
        verifyProof(rowNumber);
        return true;
    }

    public boolean deleteRowAfterBox(int rowNumber) {
        if (rowNumber < 1 || rowNumber > proofData.size() + 1) {
            return false;
        }
        proofData.deleteRowAfterBox(rowNumber - 1);
        for (ProofListener pl : listeners) {
            pl.deletedRowAfterBox(rowNumber);
        }
        return true;
    }

    //Will you ever update both the formula and rule fields at the same time?
    public void updateRow(String formula, String rule, int rowNumber) {
    }

    /**
     * Alert the listeners about the row.
     *
     * @param formula
     * @param rowNumber
     */
    public void updateFormulaRow(String strFormula, int rowNumber) {
        //System.out.println("Proof.updateFormulaRow("+formula+", "+rowNumber+")");
        int rowIndex = rowNumber - 1;
        ProofRow toBeUpdated = proofData.getRow(rowIndex);
        Formula parsedFormula = null;
        boolean wellFormed;
        try {
            parsedFormula = parser.parse(strFormula);
            wellFormed = true;
        } catch (ParseException e) {
            wellFormed = false;
        }
        toBeUpdated.setFormula(parsedFormula);
        toBeUpdated.setUserInput(strFormula);
        toBeUpdated.setWellformed(wellFormed);

        for (ProofListener listener : this.listeners) {
            listener.rowUpdated(null, wellFormed, rowNumber);
        }
        verifyProof(rowIndex); //should use verifyProof later probably, to verify rows lower in the proof aswell
        proofData.printRows(1, 1);
        System.out.println("==========================================================");
    }

    public void updateRuleRow(String ruleString, int rowNumber) throws IllegalAccessException, InstantiationException {
        System.out.println("updateRuleRow: rule=" + ruleString + ", rowNr=" + rowNumber);
        int rowIndex = rowNumber - 1;
        ProofRow pr = proofData.getRow(rowIndex);
        Rule rule = RuleMapper.getRule(ruleString);
        pr.setRule(rule);
        verifyProof(rowIndex);
        proofData.printRows(1, 1);
    }

    //Adds a rule object to the given row
    public void addRule(int rowNr, Rule rule) {
        System.out.println("addRule: " + rowNr + ", Rule: " + rule);
        proofData.getRow(rowNr - 1).setRule(rule);
        verifyRow(rowNr - 1);
    }

    //should verify each line in the proof from line startIndex
    public boolean verifyProof(int startIndex) {
        assert (startIndex < proofData.size()) : "Proof.verifyProof: index out of bounds";
        boolean returnValue = true;
        for (int i = startIndex; i < proofData.size(); i++) {
            if (verifyRow(i) == false) returnValue = false;
            //TODO: inform listeners about each row
        }
        return returnValue;
    }

    //should verify that the row is correct with regards to it's rule and
    //update the row object with this info
    public boolean verifyRow(int rowIndex) {
        assert (rowIndex < proofData.size()) : "Proof.verifyRow: index out of bounds";
        ProofRow row = proofData.getRow(rowIndex);
        Rule rule = row.getRule();
        boolean isVerified;
        if (rule == null || row.getFormula() == null || rule.hasCompleteInfo() == false) {
            isVerified = false;
        } else {
            isVerified = rule.verify(proofData, rowIndex);
        }
        row.setVerified(isVerified);
        for (ProofListener listener : this.listeners) {
            listener.rowVerified(isVerified, rowIndex + 1);
        }
        verifyConclusion(rowIndex);
        return isVerified;
    }

    //This shouldn't be used when a proper UI for opening boxes has been implemented
    //since at that point, you open a box in a specific row rather than at the end of a proof
    //Instead, at that point, use openBox(int rowNr)
    public void openBox() {
        proofData.openNewBox();
        //TODO: should probbly add a new row immediatly to avoid issues with empty boxes
        for (ProofListener listener : this.listeners) {
            listener.boxOpened();
        }
    }

    public boolean insertBox(int rowIndex) {
        ProofRow pr = proofData.getRow(rowIndex);
        if (pr.getParent() != null && pr.getParent().getRow(0) == pr) {
            return false; // Don't insert box if it's the first row in a box.
        }
        proofData.insertBox(rowIndex);
        for (ProofListener listener : this.listeners) {
            listener.boxInserted(rowIndex + 1);
        }
        return true;
    }

    public void removeBox(int rowIndex) {
        proofData.removeBox(rowIndex);
        for (ProofListener listener : this.listeners) {
            listener.boxRemoved(rowIndex + 1);
        }
    }

    public void closeBox() {
        proofData.closeBox();
        for (ProofListener listener : this.listeners) {
            listener.boxClosed();
        }
    }

    /**
     * Updates the conclusion used as the 'goal' of the proof
     *
     * @param conclusion
     */
    public void updateConclusion(String conclusion) {
        try {
            this.conclusion = parser.parse(conclusion);
        } catch (Exception ParseException) {
            this.conclusion = null;
        }
        for (int i = 0; i < proofData.size(); i++) {
            verifyConclusion(i);
        }
    }

    /**
     * Verifies if the row matches the conclusion
     *
     * @param rowIndex: index of the row to verify
     */
    //TODO: check that the row has been verified, not just matches conclusion
    public void verifyConclusion(int rowIndex) {
        ProofRow row = proofData.getRow(rowIndex);
        /*if (false) {
            for (ProofListener listener : this.listeners) {
                listener.conclusionReached(false, rowIndex + 1);
            }
        }*/
        if (this.conclusion != null && row.getFormula() != null && row.isVerified()
                && this.conclusion.equals(row.getFormula())) {
            for (ProofListener listener : this.listeners) {
                listener.conclusionReached(true, rowIndex + 1);
            }
        } else {
            for (ProofListener listener : this.listeners) {
                listener.conclusionReached(false, rowIndex + 1);
            }
        }
    }

    /**
     * Needs to be called after a proof has been loaded/deserialized
     */
    public void load() {
        parser = new Parser();
        this.listeners = new ArrayList<ProofListener>();
        isLoaded = true;
    }

    public void registerProofListener(ProofListener listener) {
        this.listeners.add(listener);
    }

    //Only for debugging, do not use this for actual implementation
    public Box getData() {
        return proofData;
    }

    public void printBoxes() {
        proofData.printBoxes();
    }

    public void printProof(boolean zeroBasedNumbering) {
        int x = zeroBasedNumbering ? 0 : 1;
        proofData.printRows(1, x);
    }

    public void rulePromptUpdate(int rowNr, int promptNumber, String newValue) {
        System.out.println("rulePromptUpdate rowNr:" + rowNr + " promptNumber:" + promptNumber + " newValue:" + newValue);
        int rowIndex = rowNr - 1;
        ProofRow row = proofData.getRow(rowNr - 1);

        Rule rule = row.getRule();
        if (rule == null)
            return;
        //System.out.println(rowIndex);
        //System.out.println(rule.toString());
        try {
            rule.updateReference(promptNumber, newValue);
        }
        //if the string is not of the correct format ie an integer or interval
        catch (NumberFormatException e) {
            System.out.println("Incorrect reference format");
        }
        //if the promptNumber does not match the rule object, for example ConjunctionIntro has 2 references,
        //so promptNumber = 3 wouldn't make sense
        catch (IllegalArgumentException e) {
            System.out.println("Invalid argument for " + rule.getClass().getSimpleName());
        }
        generateRow(rowIndex);
        verifyProof(rowIndex);
        proofData.printRows(1, 1);
    }

    private void generateRow(int rowIndex) {
        Preferences prefs = userRoot().node("General");
        if (!prefs.getBoolean("generate", true))
            return;
        assert (rowIndex < proofData.size());
        ProofRow row = proofData.getRow(rowIndex);
        Rule rule = row.getRule();
        if (rule == null || rule.hasCompleteInfo() == false) {
            return;
        }
        Formula generated = rule.generateFormula(proofData, rowIndex);
        if (generated == null)
            return;
        row.setFormula(generated);
        for (ProofListener listener : this.listeners) {
            listener.rowUpdated(generated.toString(), false, rowIndex + 1);
        }
    }

    public void printRowScopes(boolean zeroBasedNumbering) {
        proofData.printRowScopes(zeroBasedNumbering);
    }


    public void printIntervalScopes(boolean zeroBasedNumbering) {
        proofData.printIntervalScopes(zeroBasedNumbering);

    }
    
    public List<ProofListener.RowInfo> getProofInfo(){
    	ArrayList<ProofListener.RowInfo> returnList = new ArrayList<ProofListener.RowInfo>();
    	
    	proofData.fillList(returnList);
    	
    	return returnList;
    }
}<|MERGE_RESOLUTION|>--- conflicted
+++ resolved
@@ -10,15 +10,9 @@
 
 import static java.util.prefs.Preferences.userRoot;
 
-<<<<<<< HEAD
-public class Proof implements Serializable {
-    private ArrayList<ProofListener> listeners = new ArrayList<ProofListener>();
-    private Parser parser = new Parser(); //this won't be serialized
-=======
 public class Proof implements Serializable{
     private transient ArrayList<ProofListener> listeners = new ArrayList<ProofListener>();
     private transient Parser parser = new Parser(); //this won't be serialized
->>>>>>> e6ac5f23
     private Formula conclusion;
     private Box proofData = new Box(null, true);
     public boolean isLoaded = false;
