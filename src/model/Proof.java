package model;

import model.formulas.Formula;
import model.rules.*;

import java.io.Serializable;
import java.util.ArrayList;

public class Proof implements Serializable{
    private ArrayList<ProofListener> listeners = new ArrayList<ProofListener>();
    private Parser parser = new Parser(); //this won't be serialized
    private Formula conclusion;
    private Box proofData = new Box(null, true);

    /***
     * Add a new row at the end of the proof.
     */
    public void addRow() {
        proofData.addRow();
        for (ProofListener listener : this.listeners) {
            listener.rowAdded();
        }
        System.out.println("addRow()");
        proofData.printRows(1, 1);
        System.out.println("==========================================================");
        //TODO: verify empty row 
    }

    /**
     * delete the row at index rowNumber-1
     * TODO: update indexes of rule objects in rows below?
     * TODO: verify rows below since they now might not be correct anymore
     * @param rowNumber
     */
<<<<<<< HEAD
    public boolean deleteRow(int rowNumber) {
    	if(rowNumber < 1 || rowNumber > proofData.size() || proofData.size() == 1){
    	    return false;
    	}
    	proofData.deleteRow(rowNumber-1);
    	for (ProofListener listener : this.listeners) {
=======
    public void deleteRow(int rowNumber){
        if(rowNumber < 1 || rowNumber > proofData.size()){
            throw new IllegalArgumentException();
        }
        proofData.deleteRow(rowNumber-1);
        for (ProofListener listener : this.listeners) {
>>>>>>> 9eff6547
            listener.rowDeleted(rowNumber);
        }
        System.out.println("deleteRow("+rowNumber+")");
        proofData.printRows(1,1);
        System.out.println("==========================================================");
        return true;
    }

    /**
     * Inserts a new row into the same box as the referenced row
     * TODO: update indexes of rule objects in rows below?
     * TODO: verify rows below since they now might not be correct anymore
     * @param rowNumber: the number of the row used as reference
     * @param br: Indicates whether the new row should be added before or after the reference row
     */
<<<<<<< HEAD
    public boolean insertNewRow(int rowNumber, BoxReference br){
    	if(rowNumber < 1 || rowNumber > proofData.size()+1){
    		System.out.println("Proof.insertNewRow: incorrect rowNumber");
    		System.out.println("rows.size(): "+proofData.size()+", rowNumber: "+rowNumber);
    		return false;
    	}
    	proofData.insertRow(rowNumber-1, br);
    	for(ProofListener pl : listeners){
    		pl.rowInserted(rowNumber, br);
    	}
    	System.out.println("insertNewRow("+rowNumber+", "+br+")");
    	proofData.printRows(1,1);
=======
    public void insertNewRow(int rowNumber, BoxReference br){
        if(rowNumber == proofData.size() && br == BoxReference.AFTER) {
            addRow();
            return;
        }
        if(rowNumber < 1 || rowNumber > proofData.size()+1){
            System.out.println("Proof.insertNewRow: incorrect rowNumber");
            System.out.println("rows.size(): "+proofData.size()+", rowNumber: "+rowNumber);
            return;
        }
        proofData.insertRow(rowNumber-1, br);
        for(ProofListener pl : listeners){
            pl.rowInserted(rowNumber, br);
        }
        System.out.println("insertNewRow("+rowNumber+", "+br+")");
        proofData.printRows(1,1);
>>>>>>> 9eff6547
        System.out.println("==========================================================");
        return true;
    }

    //Will you ever update both the formula and rule fields at the same time?
    public void updateRow(String formula, String rule, int rowNumber){}

    /**
     * Alert the listeners about the row.
     * @param formula
     * @param rowNumber
     */
    public void updateFormulaRow(String strFormula, int rowNumber){
        //System.out.println("Proof.updateFormulaRow("+formula+", "+rowNumber+")");
        int rowIndex = rowNumber-1;
        ProofRow toBeUpdated = proofData.getRow(rowIndex);
        Formula parsedFormula = null;
        boolean wellFormed;
        try{
            parsedFormula = parser.parse(strFormula);
            wellFormed = true;
        }
        catch(ParseException e){
            wellFormed = false;
        }
        toBeUpdated.setFormula(parsedFormula);
        toBeUpdated.setUserInput(strFormula);
        toBeUpdated.setWellformed(wellFormed);

        for (ProofListener listener : this.listeners) {
            listener.rowUpdated(wellFormed, rowNumber);
        }
        verifyConclusion(rowIndex);
        verifyRow(rowIndex); //should use verifyProof later probably, to verify rows lower in the proof aswell
        proofData.printRows(1,1);
        System.out.println("==========================================================");
    }

    public void updateRuleRow(String ruleString, int rowNumber) throws IllegalAccessException, InstantiationException {
    	System.out.println("updateRuleRow: rule="+ruleString+", rowNr="+rowNumber);
    	int rowIndex = rowNumber - 1;
    	ProofRow pr = proofData.getRow(rowIndex);
        Rule rule = RuleMapper.getRule(ruleString);
        pr.setRule(rule);
        verifyRow(rowIndex);
        proofData.printRows(1,1);
    }

    //Adds a rule object to the given row
    public void addRule(int rowNr, Rule rule){
    	System.out.println("addRule: "+rowNr+", Rule: "+rule);
        proofData.getRow(rowNr-1).setRule(rule);
        verifyRow(rowNr-1); //should use verifyProof later probably
    }

    //should verify each line in the proof from line startIndex
    public boolean verifyProof(int startIndex){
        assert(startIndex < proofData.size()) : "Proof.verifyProof: index out of bounds";
        boolean returnValue = true;
        for(int i = startIndex; i < proofData.size(); i++){
            if(verifyRow(i) == false) returnValue = false;
            //TODO: inform listeners about each row
        }
        return returnValue;
    }

    //should verify that the row is correct with regards to it's rule and
    //update the row object with this info
    public boolean verifyRow(int rowIndex){
        assert(rowIndex < proofData.size()) : "Proof.verifyRow: index out of bounds";
        ProofRow row = proofData.getRow(rowIndex);
        Rule rule = row.getRule();
        boolean isVerified;
        if (rule == null || row.getFormula() == null || rule.hasCompleteInfo() == false ) {
            isVerified = false;
        } else {
            isVerified = rule.verify(proofData, rowIndex);
        }
        row.setVerified(isVerified);
        for (ProofListener listener : this.listeners) {
            listener.rowVerified(isVerified, rowIndex+1);
        }
        return isVerified;
    }

    //This shouldn't be used when a proper UI for opening boxes has been implemented
    //since at that point, you open a box in a specific row rather than at the end of a proof
    //Instead, at that point, use openBox(int rowNr)
    public void openBox() {
        proofData.openNewBox();
        //TODO: should probbly add a new row immediatly to avoid issues with empty boxes
        for (ProofListener listener : this.listeners) {
            listener.boxOpened();
        }
    }

    public void openBox(int rowNr){
        System.out.println("Proof.openBox(int) not implemented!");
        //if rowNr refers to the last line, the new box should be open
        //otherwise closed
        for (ProofListener listener : this.listeners) {
            listener.boxOpened();
        }
    }

    public void closeBox(){
        proofData.closeBox();
        for (ProofListener listener : this.listeners) {
            listener.boxClosed();
        }
    }

    /**
     * Updates the conclusion used as the 'goal' of the proof
     * @param conclusion
     */
    public void updateConclusion(String conclusion) {
        try {
            this.conclusion = parser.parse(conclusion);
        } catch (Exception ParseException) {
            this.conclusion = null;
        }
        for (int i = 0; i < proofData.size(); i++) {
            verifyConclusion(i);
        }
    }

    /**
     * Verifies if the row matches the conclusion
     * @param rowIndex: index of the row to verify
     */
    //TODO: check that the row has been verified, not just matches conclusion
    public void verifyConclusion(int rowIndex) {
        ProofRow row = proofData.getRow(rowIndex);
        /*if (false) {
            for (ProofListener listener : this.listeners) {
                listener.conclusionReached(false, rowIndex + 1);
            }
        }*/
        if (this.conclusion != null && row.getFormula() != null && this.conclusion.equals(row.getFormula())) {
            for (ProofListener listener : this.listeners) {
                listener.conclusionReached(true, rowIndex+1);
            }
        } else {
            for (ProofListener listener : this.listeners) {
                listener.conclusionReached(false, rowIndex+1);
            }
        }
    }

    /**
     * Needs to be called after a proof has been loaded/deserialized
     */
    public void load(){
        parser = new Parser();
    }

    public void registerProofListener(ProofListener listener){
        this.listeners.add(listener);
    }

    //Only for debugging, do not use this for actual implementation
    public Box getData(){
        return proofData;
    }

    public void printBoxes(){
        proofData.printBoxes();
    }

    public void printProof(boolean zeroBasedNumbering){
        int x = zeroBasedNumbering ? 0 : 1;
        proofData.printRows(1,x);
    }

    public void rulePromptUpdate(int rowNr, int promptNumber, String newValue) {
        System.out.println("rulePromptUpdate rowNr:"+rowNr+" promptNumber:"+promptNumber+" newValue:"+newValue);
        int rowIndex = rowNr-1;
        ProofRow row = proofData.getRow(rowNr-1);

        Rule rule = row.getRule();
        //System.out.println(rowIndex);
        //System.out.println(rule.toString());
        try{
            rule.updateReference(promptNumber, newValue);
        }
        //if the string is not of the correct format ie an integer or interval
        catch(NumberFormatException e){
            System.out.println("Incorrect reference format");
        }
        //if the promptNumber does not match the rule object, for example ConjunctionIntro has 2 references,
        //so promptNumber = 3 wouldn't make sense
        catch(IllegalArgumentException e){
            System.out.println("Invalid argument for "+rule.getClass().getSimpleName());
        }
        verifyRow(rowIndex);
        proofData.printRows(1,1);
    }

    public void printRowScopes(boolean zeroBasedNumbering){
        proofData.printRowScopes(zeroBasedNumbering);
    }


    public void printIntervalScopes( boolean zeroBasedNumbering){
        proofData.printIntervalScopes(zeroBasedNumbering);

    }
}<|MERGE_RESOLUTION|>--- conflicted
+++ resolved
@@ -32,21 +32,13 @@
      * TODO: verify rows below since they now might not be correct anymore
      * @param rowNumber
      */
-<<<<<<< HEAD
+
     public boolean deleteRow(int rowNumber) {
     	if(rowNumber < 1 || rowNumber > proofData.size() || proofData.size() == 1){
     	    return false;
     	}
     	proofData.deleteRow(rowNumber-1);
     	for (ProofListener listener : this.listeners) {
-=======
-    public void deleteRow(int rowNumber){
-        if(rowNumber < 1 || rowNumber > proofData.size()){
-            throw new IllegalArgumentException();
-        }
-        proofData.deleteRow(rowNumber-1);
-        for (ProofListener listener : this.listeners) {
->>>>>>> 9eff6547
             listener.rowDeleted(rowNumber);
         }
         System.out.println("deleteRow("+rowNumber+")");
@@ -62,7 +54,7 @@
      * @param rowNumber: the number of the row used as reference
      * @param br: Indicates whether the new row should be added before or after the reference row
      */
-<<<<<<< HEAD
+
     public boolean insertNewRow(int rowNumber, BoxReference br){
     	if(rowNumber < 1 || rowNumber > proofData.size()+1){
     		System.out.println("Proof.insertNewRow: incorrect rowNumber");
@@ -75,24 +67,6 @@
     	}
     	System.out.println("insertNewRow("+rowNumber+", "+br+")");
     	proofData.printRows(1,1);
-=======
-    public void insertNewRow(int rowNumber, BoxReference br){
-        if(rowNumber == proofData.size() && br == BoxReference.AFTER) {
-            addRow();
-            return;
-        }
-        if(rowNumber < 1 || rowNumber > proofData.size()+1){
-            System.out.println("Proof.insertNewRow: incorrect rowNumber");
-            System.out.println("rows.size(): "+proofData.size()+", rowNumber: "+rowNumber);
-            return;
-        }
-        proofData.insertRow(rowNumber-1, br);
-        for(ProofListener pl : listeners){
-            pl.rowInserted(rowNumber, br);
-        }
-        System.out.println("insertNewRow("+rowNumber+", "+br+")");
-        proofData.printRows(1,1);
->>>>>>> 9eff6547
         System.out.println("==========================================================");
         return true;
     }
