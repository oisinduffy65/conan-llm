package model;

import model.formulas.Formula;
import model.rules.ConjunctionElimRule;
import model.rules.ConjunctionIntroRule;
import model.rules.ImplicationIntroRule;
import model.rules.Premise;
import model.rules.Rule;

import java.io.Serializable;
import java.util.ArrayList;

public class Proof implements Serializable{
    private ArrayList<ProofListener> listeners = new ArrayList<ProofListener>();
    private Parser parser = new Parser(); //this won't be serialized
    private Formula conclusion;
    private Box proofData = new Box(null, true);

    /***
     * Add a new row at the end of the proof.
     */
    public void addRow() {
    	proofData.addRow();
        for (ProofListener listener : this.listeners) {
            listener.rowAdded();
        }
        System.out.println("addRow()");
        proofData.printRows(1, 1);
        System.out.println("==========================================================");
    }
    
    /**
     * delete the row at index rowNumber-1
     * TODO: update indexes of rule objects in rows below?
     * TODO: verify rows below since they now might not be correct anymore
     * @param rowNumber
     */
    public void deleteRow(int rowNumber){
    	if(rowNumber < 1 || rowNumber > proofData.size()){
    		throw new IllegalArgumentException();
    	}
    	proofData.deleteRow(rowNumber-1);
    	for (ProofListener listener : this.listeners) {
            listener.rowDeleted(rowNumber);
        }
    	System.out.println("deleteRow("+rowNumber+")");
    	proofData.printRows(1,1);
        System.out.println("==========================================================");
    }
    
    /**
     * Inserts a new row into the same box as the referenced row
     * TODO: update indexes of rule objects in rows below?
     * TODO: verify rows below since they now might not be correct anymore
     * @param rowNumber: the number of the row used as reference
     * @param br: Indicates whether the new row should be added before or after the reference row
     */
    public void insertNewRow(int rowNumber, BoxReference br){
        if(rowNumber == proofData.size() && br == BoxReference.AFTER) {
            addRow();
            return;
        }
    	if(rowNumber < 1 || rowNumber > proofData.size()+1){
    		System.out.println("Proof.insertNewRow: incorrect rowNumber");
    		System.out.println("rows.size(): "+proofData.size()+", rowNumber: "+rowNumber);
    		return;
    	}
    	proofData.insertRow(rowNumber-1, br);
    	for(ProofListener pl : listeners){
    		pl.rowInserted(rowNumber, br);
    	}
    	System.out.println("insertNewRow("+rowNumber+", "+br+")");
    	proofData.printRows(1,1);
        System.out.println("==========================================================");
    }
    
    //Will you ever update both the formula and rule fields at the same time?
    public void updateRow(String formula, String rule, int rowNumber){}

    /**
     * Alert the listeners about the row.
     * @param formula
     * @param rowNumber
     */
    public void updateFormulaRow(String strFormula, int rowNumber){
    	//System.out.println("Proof.updateFormulaRow("+formula+", "+rowNumber+")");
        int rowIndex = rowNumber-1;
        ProofRow toBeUpdated = proofData.getRow(rowIndex);
        Formula parsedFormula = null;
        boolean wellFormed;
        try{
        	parsedFormula = parser.parse(strFormula);
        	wellFormed = true;
        }
        catch(ParseException e){
        	wellFormed = false;
        }
        toBeUpdated.setFormula(parsedFormula);
        toBeUpdated.setUserInput(strFormula);
        toBeUpdated.setWellformed(wellFormed);
        
        for (ProofListener listener : this.listeners) {
            listener.rowUpdated(wellFormed, rowNumber);
        }
        verifyConclusion(rowIndex);
        verifyRow(rowIndex); //should use verifyProof later probably, to verify rows lower in the proof aswell
        proofData.printRows(1,1);
        System.out.println("==========================================================");
    }
    
    public void updateRuleRow(String rule, int rowNumber){
    	System.out.println("Proof.updateRuleRow not implemented!");
    }
    
    //Adds a rule object to the given row
    public void addRule(int rowNr, Rule rule){
    	proofData.getRow(rowNr-1).setRule(rule);
    	verifyRow(rowNr-1); //should use verifyProof later probably
    }
    
    //should verify each line in the proof from line startIndex
    public boolean verifyProof(int startIndex){ 
    	assert(startIndex < proofData.size()) : "Proof.verifyProof: index out of bounds";
    	boolean returnValue = true;
    	for(int i = startIndex; i < proofData.size(); i++){
    		if(verifyRow(i) == false) returnValue = false;
    		//TODO: inform listeners about each row
    	}
    	return returnValue;
    }
    
    //should verify that the row is correct with regards to it's rule and
    //update the row object with this info
    public boolean verifyRow(int rowIndex){
    	assert(rowIndex < proofData.size()) : "Proof.verifyRow: index out of bounds";
    	ProofRow row = proofData.getRow(rowIndex);
    	Rule rule = row.getRule();
    	if(rule == null) return false;
    	if(rule.hasCompleteInfo() == false ) return false;
    	
    	//call the appropriate verification function
    	boolean isVerified;
    	if(rule instanceof Premise){
    		isVerified = true; 
    	}
    	else if(rule instanceof ConjunctionElimRule){
    		isVerified = Verification.verifyConjunctionElim(proofData, rowIndex);
    	}
    	else if(rule instanceof ConjunctionIntroRule){
    		isVerified = Verification.verifyConjunctionIntro(proofData, rowIndex);
    	}
    	else if(rule instanceof ImplicationIntroRule){
    		isVerified = Verification.verifyImplicationIntro(proofData, rowIndex);
    	}
    	else{
    		System.out.println(rule+" rule not implemented yet, have you added it to Proof.verifyRow ?");
    		isVerified = false;
    	}
    	row.setVerified(isVerified);
    	return isVerified;
    }
    
    //This shouldn't be used when a proper UI for opening boxes has been implemented
    //since at that point, you open a box in a specific row rather than at the end of a proof
    //Instead, at that point, use openBox(int rowNr)
    public void openBox() {
    	proofData.openNewBox();
    	//TODO: should probbly add a new row immediatly to avoid issues with empty boxes
        for (ProofListener listener : this.listeners) {
            listener.boxOpened();
        }
    }
    
    public void openBox(int rowNr){
    	System.out.println("Proof.openBox(int) not implemented!");
    	//if rowNr refers to the last line, the new box should be open
    	//otherwise closed
    	for (ProofListener listener : this.listeners) {
            listener.boxOpened();
        }
    }
    
    public void closeBox(){
        proofData.closeBox();
        for (ProofListener listener : this.listeners) {
            listener.boxClosed();
        }
    }
    
    /**
     * Updates the conclusion used as the 'goal' of the proof
     * @param conclusion
     */
    public void updateConclusion(String conclusion) {
        try {
            this.conclusion = parser.parse(conclusion);
        } catch (Exception ParseException) {
            this.conclusion = null;
        }
        for (int i = 0; i < proofData.size(); i++) {
            verifyConclusion(i);
        }
    }
    
    /**
     * Verifies if the row matches the conclusion
     * @param rowIndex: index of the row to verify
     */
    //TODO: check that the row has been verified, not just matches conclusion
    public void verifyConclusion(int rowIndex) {
        ProofRow row = proofData.getRow(rowIndex);
        /*if (false) {
            for (ProofListener listener : this.listeners) {
                listener.conclusionReached(false, rowIndex + 1);
            }
        }*/
        if (this.conclusion != null && row.getFormula() != null && this.conclusion.equals(row.getFormula())) {
            for (ProofListener listener : this.listeners) {
                listener.conclusionReached(true, rowIndex+1);
            }
        } else {
            for (ProofListener listener : this.listeners) {
                listener.conclusionReached(false, rowIndex+1);
            }
        }
    }
    
    /**
     * Needs to be called after a proof has been loaded/deserialized
     */
    public void load(){
    	parser = new Parser();
    }
    
    public void registerProofListener(ProofListener listener){
        this.listeners.add(listener);
    }
    
    //Only for debugging, do not use this for actual implementation
    public Box getData(){
    	return proofData;
    }
    
    public void printBoxes(){
    	proofData.printBoxes();
    }
    
    public void printProof(boolean zeroBasedNumbering){
    	int x = zeroBasedNumbering ? 0 : 1;
    	proofData.printRows(1,x);
    }
    
<<<<<<< HEAD
    public void printProofIntervallScope(){
    	proofData.printProofIntervallScope();
    }*/
    
    public void rulePromptUpdate(int row, int promptIndex, String newValue) {
    	
=======
    public void printRowScopes(boolean zeroBasedNumbering){
    	proofData.printRowScopes(zeroBasedNumbering);
    }
    
    
    public void printIntervallScopes( boolean zeroBasedNumbering){
    	proofData.printIntervallScopes(zeroBasedNumbering);
>>>>>>> bd2fea92
    }
}<|MERGE_RESOLUTION|>--- conflicted
+++ resolved
@@ -250,14 +250,10 @@
     	proofData.printRows(1,x);
     }
     
-<<<<<<< HEAD
-    public void printProofIntervallScope(){
-    	proofData.printProofIntervallScope();
-    }*/
-    
-    public void rulePromptUpdate(int row, int promptIndex, String newValue) {
-    	
-=======
+
+    
+    public void rulePromptUpdate(int row, int promptIndex, String newValue) {}
+  
     public void printRowScopes(boolean zeroBasedNumbering){
     	proofData.printRowScopes(zeroBasedNumbering);
     }
@@ -265,6 +261,6 @@
     
     public void printIntervallScopes( boolean zeroBasedNumbering){
     	proofData.printIntervallScopes(zeroBasedNumbering);
->>>>>>> bd2fea92
+
     }
 }