package model.rules;

import model.Box;
import model.ProofRow;
import model.formulas.Conjunction;
import model.formulas.Formula;

public class ConjunctionElim extends Rule {
	private int type;
	private Integer reference;
	
	public ConjunctionElim(int type){
		super();
		if( type != 1 && type != 2) throw new IllegalArgumentException("ConjunctionElim(int type): type must be 1 or 2");
		this.type = type;
	}
	
	public ConjunctionElim(int type, int premise){
		super();
		if( type != 1 && type != 2) throw new IllegalArgumentException("ConjunctionElim(int type): type must be 1 or 2");
		this.type = type;
		this.reference = premise;
	}

	public int getType() {
		return type;
	}

	public Integer getPremise() {
		return reference;
	}

	public void setPremise(Integer premise) {
		this.reference = premise;
	}
	
	@Override
    public void updateReference(int refNr, String refStr){
      if(refNr != 1) throw new IllegalArgumentException();
      Integer ref;
      try{
        ref = ReferenceParser.parseIntegerReference(refStr);
      }
      catch(NumberFormatException e){
        ref = null;
        throw new NumberFormatException(); //Still want this to propagate up
      }
      setPremise(ref);
    }

	@Override
	public boolean hasCompleteInfo() {
		//type variable is guaranteed in constructor
		return reference != null;
	}
	
	@Override
	public String toString(){
	  return String.format("∧e_{%s}, %s", type, reference == null ? "" : new Integer(reference+1));
	}

	@Override
	public boolean verifyRow(Box data, int rowIndex) {
        Formula result = data.getRow(rowIndex).getFormula();
        Conjunction ref = (Conjunction) data.getRow( getPremise() ).getFormula();
        if(getType() == 1){
            return result.equals(ref.lhs);
        } else {
            return result.equals(ref.rhs);
        }
	}

	@Override
	public Formula generateRow(Box data) {
        Conjunction ref = (Conjunction) data.getRow( getPremise() ).getFormula();
        if(getType() == 1){
            return ref.lhs;
        } else {
            return ref.rhs;
        }
	}

	@Override
	public boolean verifyReferences(Box data, int rowIndex) {
		if( data.isInScopeOf( getPremise(), rowIndex ) == false ) return false;
		Formula reference = data.getRow( getPremise() ).getFormula();
		if( reference instanceof Conjunction == false) return false;
		return true;
	}
<<<<<<< HEAD

=======
	
	@Override
	public String[] getReferenceStrings() {
		String ref1 = reference == null ? "" : (reference+1)+"";
		return new String[]{ref1};
	}

	@Override
	public String getDisplayName() {
		//Overridden in subclasses
		return "∧E";
	}
>>>>>>> e6ac5f23
}<|MERGE_RESOLUTION|>--- conflicted
+++ resolved
@@ -87,9 +87,6 @@
 		if( reference instanceof Conjunction == false) return false;
 		return true;
 	}
-<<<<<<< HEAD
-
-=======
 	
 	@Override
 	public String[] getReferenceStrings() {
@@ -102,5 +99,4 @@
 		//Overridden in subclasses
 		return "∧E";
 	}
->>>>>>> e6ac5f23
 }