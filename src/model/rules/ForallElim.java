package model.rules;

import model.Box;
import model.formulas.Formula;
import model.formulas.QuantifiedFormula;

<<<<<<< HEAD
public class ForallElim extends Rule {
    private Integer rowRef;

    @Override
    public boolean hasCompleteInfo() {
        return rowRef != null;
    }

    @Override
    public void updateReference(int index, String newValue) {
        if (index != 1) throw new IllegalArgumentException();
        try {
            rowRef = ReferenceParser.parseIntegerReference(newValue);
        } catch (NumberFormatException e) {
            rowRef = null;
            throw new NumberFormatException();
        }

    }

    @Override
    public boolean verifyReferences(Box data, int rowIndex) {
        if (!(data.isInScopeOf(rowRef, rowIndex)))
            return false;
        if (data.getRow(rowRef).getFormula() instanceof QuantifiedFormula == false) return false;
        return true;
    }

    @Override
    public boolean verifyRow(Box data, int rowIndex) {
        return false;
    }

    @Override
    public Formula generateRow(Box data) {
        QuantifiedFormula ref = (QuantifiedFormula) data.getRow(rowRef).getFormula();
        return ref.formula;
    }

    @Override
    public boolean verify(Box data, int rowIndex) {
        QuantifiedFormula ref = (QuantifiedFormula) data.getRow(rowRef).getFormula();
        Formula toVerify = data.getRow(rowIndex).getFormula();
        return Formula.isInstantiationOf(toVerify, ref);

    }

    @Override
    public String toString() {
        return String.format("∀e, %s", rowRef == null ? "" : new Integer(rowRef+1));
    }
=======
public class ForallElim implements Rule{
	private Integer rowRef;

	@Override
	public boolean hasCompleteInfo() {
		return rowRef != null;
	}

	@Override
	public void updateReference(int index, String newValue) {
		if(index != 1) throw new IllegalArgumentException();
		try{
			rowRef = ReferenceParser.parseIntegerReference(newValue);
		}
		catch(NumberFormatException e){
			rowRef = null;
			throw new NumberFormatException();
		}
		
	}

	@Override
	public boolean verify(Box data, int rowIndex) {
		//System.out.println("ForallElim.verify("+rowIndex+")");
		assert(data.getRow(rowIndex).getRule() == this ) : "ForallElim.verify...";
		//check that reference is in scope and that it's verified
		data.isInScopeOf(rowRef, rowIndex);
		
		if(data.getRow(rowRef).getFormula() instanceof QuantifiedFormula == false) return false;
		QuantifiedFormula ref = (QuantifiedFormula)data.getRow(rowRef).getFormula();
		Formula toVerify = data.getRow(rowIndex).getFormula();
		return Formula.isInstantiationOf(toVerify, ref);
		
	}

	@Override
	public Formula generateFormula(Box data, int rowIndex) {
		assert(data.getRow(rowIndex).getRule() == this );
		data.isInScopeOf(rowRef, rowIndex);

		if(data.getRow(rowRef).getFormula() instanceof QuantifiedFormula == false) return null;
		QuantifiedFormula ref = (QuantifiedFormula)data.getRow(rowRef).getFormula();
		return ref.formula;
	}

	@Override
	public String toString(){
		return "∀E ("+rowRef+")";
	}
	
	@Override
	public String[] getReferenceStrings() {
		String ref1 = rowRef == null ? "" : (rowRef+1)+"";
		return new String[]{ref1};
	}

	@Override
	public String getDisplayName() {
		return "∀E";
	}
>>>>>>> e6ac5f23
}<|MERGE_RESOLUTION|>--- conflicted
+++ resolved
@@ -4,7 +4,7 @@
 import model.formulas.Formula;
 import model.formulas.QuantifiedFormula;
 
-<<<<<<< HEAD
+
 public class ForallElim extends Rule {
     private Integer rowRef;
 
@@ -56,58 +56,8 @@
     public String toString() {
         return String.format("∀e, %s", rowRef == null ? "" : new Integer(rowRef+1));
     }
-=======
-public class ForallElim implements Rule{
-	private Integer rowRef;
-
-	@Override
-	public boolean hasCompleteInfo() {
-		return rowRef != null;
-	}
-
-	@Override
-	public void updateReference(int index, String newValue) {
-		if(index != 1) throw new IllegalArgumentException();
-		try{
-			rowRef = ReferenceParser.parseIntegerReference(newValue);
-		}
-		catch(NumberFormatException e){
-			rowRef = null;
-			throw new NumberFormatException();
-		}
-		
-	}
-
-	@Override
-	public boolean verify(Box data, int rowIndex) {
-		//System.out.println("ForallElim.verify("+rowIndex+")");
-		assert(data.getRow(rowIndex).getRule() == this ) : "ForallElim.verify...";
-		//check that reference is in scope and that it's verified
-		data.isInScopeOf(rowRef, rowIndex);
-		
-		if(data.getRow(rowRef).getFormula() instanceof QuantifiedFormula == false) return false;
-		QuantifiedFormula ref = (QuantifiedFormula)data.getRow(rowRef).getFormula();
-		Formula toVerify = data.getRow(rowIndex).getFormula();
-		return Formula.isInstantiationOf(toVerify, ref);
-		
-	}
-
-	@Override
-	public Formula generateFormula(Box data, int rowIndex) {
-		assert(data.getRow(rowIndex).getRule() == this );
-		data.isInScopeOf(rowRef, rowIndex);
-
-		if(data.getRow(rowRef).getFormula() instanceof QuantifiedFormula == false) return null;
-		QuantifiedFormula ref = (QuantifiedFormula)data.getRow(rowRef).getFormula();
-		return ref.formula;
-	}
-
-	@Override
-	public String toString(){
-		return "∀E ("+rowRef+")";
-	}
-	
-	@Override
+    
+    @Override
 	public String[] getReferenceStrings() {
 		String ref1 = rowRef == null ? "" : (rowRef+1)+"";
 		return new String[]{ref1};
@@ -117,5 +67,4 @@
 	public String getDisplayName() {
 		return "∀E";
 	}
->>>>>>> e6ac5f23
 }