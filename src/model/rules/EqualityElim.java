--- conflicted
+++ resolved
@@ -58,16 +58,10 @@
         return null;
     }
 
-<<<<<<< HEAD
     @Override
     public String toString() {
         return String.format("=e, %s, %s", rowRef1 == null ? "" : new Integer(rowRef1+1), rowRef2 == null ? "" : new Integer(rowRef2+1));
     }
-=======
-	@Override
-	public String toString(){
-		return "=E "+rowRef1+", "+rowRef2;
-	}
 	
 	@Override
 	public String[] getReferenceStrings() {
@@ -80,6 +74,5 @@
 	public String getDisplayName() {
 		return "=E";
 	}
->>>>>>> e6ac5f23
 
 }