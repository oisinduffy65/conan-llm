--- conflicted
+++ resolved
@@ -40,12 +40,6 @@
         return true;
     }
 
-<<<<<<< HEAD
-    @Override
-    public Formula generateFormula(Box data, int rowIndex) {
-        return null;
-    }
-=======
 	@Override
 	public Formula generateFormula(Box data, int rowIndex) {
 		return null;
@@ -60,5 +54,4 @@
 	public String getDisplayName() {
 		return "Premise";
 	}
->>>>>>> e6ac5f23
 }