--- conflicted
+++ resolved
@@ -5,7 +5,7 @@
 import model.formulas.FreshVarFormula;
 import model.formulas.QuantifiedFormula;
 
-<<<<<<< HEAD
+
 public class ForallIntro extends Rule {
     private Interval intervalRef;
 
@@ -59,77 +59,6 @@
     public String toString() {
         return String.format("∀i, %s", intervalRef);
     }
-=======
-public class ForallIntro implements Rule{
-	private Interval intervalRef;
-
-	@Override
-	public boolean hasCompleteInfo() {
-		return intervalRef != null;
-	}
-
-	@Override
-	public void updateReference(int index, String newValue) {
-		if(index != 1) throw new IllegalArgumentException();
-		try{
-			intervalRef = ReferenceParser.parseIntervalReference(newValue);
-		}
-		catch(NumberFormatException e){
-			intervalRef = null;
-			throw new NumberFormatException();
-		}
-		
-	}
-
-	@Override
-	public boolean verify(Box data, int rowIndex) {
-		System.out.println("ForallIntro.verify("+rowIndex+")");
-		// is the rule object of the correct type? Probably just check with an assertion
-		assert(data.getRow(rowIndex).getRule() == this) : "ForallIntro: incorrect usage";
-		
-		// are the references in the rule object in scope of rowIndex?
-		// are all the referenced rows verified?
-		if( data.isInScopeOf(intervalRef, rowIndex) == false ) return false;
-		//System.out.println("1");
-		
-		// does the referenced rows contain the data for this rule to be correct?
-		Box refBox = data.getBox(intervalRef);
-		//the box must contain a fresh var and a conclusion
-		if( refBox.size() < 2) return false;
-		if( refBox.getRow(0).getRule() instanceof FreshVar == false) return false;
-		if( refBox.getRow(0).getFormula() instanceof FreshVarFormula == false) return false;
-		String freshVarId = ((FreshVarFormula)refBox.getRow(0).getFormula()).var;
-		//System.out.println("2");
-		
-		Formula lastRowInRefBox = refBox.getRow(refBox.size()-1).getFormula();
-		QuantifiedFormula toVerify;
-		if( data.getRow(rowIndex).getFormula() instanceof QuantifiedFormula == false) return false;
-		//System.out.println("3");
-		toVerify = (QuantifiedFormula)data.getRow(rowIndex).getFormula();
-		//System.out.println("toVerify.instantiate: "+toVerify.instantiate(freshVarId));
-		//System.out.println(""+lastRowInRefBox);
-		return toVerify.instantiate(freshVarId).equals(lastRowInRefBox);
-	}
-
-	@Override
-	public Formula generateFormula(Box data, int rowIndex) {
-
-		System.out.println("ForallIntro.verify("+rowIndex+")");
-		assert(data.getRow(rowIndex).getRule() == this) : "ForallIntro: incorrect usage";
-		if( data.isInScopeOf(intervalRef, rowIndex) == false ) return null;
-		Box refBox = data.getBox(intervalRef);
-		if( refBox.size() < 2) return null;
-		if( refBox.getRow(0).getRule() instanceof FreshVar == false) return null;
-		if( refBox.getRow(0).getFormula() instanceof FreshVarFormula == false) return null;
-		String freshVarId = ((FreshVarFormula)refBox.getRow(0).getFormula()).var;
-		Formula lastRowInRefBox = refBox.getRow(refBox.size()-1).getFormula();
-		return new QuantifiedFormula(lastRowInRefBox,freshVarId,'∀'); // Maybe wrong string?
-	}
-
-	@Override
-	public String toString(){
-		return "∀I ("+intervalRef+")";
-	}
 	
 	@Override
 	public String[] getReferenceStrings() {
@@ -141,6 +70,5 @@
 	public String getDisplayName() {
 		return "∀I";
 	}
->>>>>>> e6ac5f23
 
 }