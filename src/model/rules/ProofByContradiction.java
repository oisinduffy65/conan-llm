package model.rules;

import model.Box;
import model.formulas.Contradiction;
import model.formulas.Formula;
import model.formulas.Negation;

<<<<<<< HEAD
public class ProofByContradiction extends Rule {

    private Interval interval;

    public ProofByContradiction() {
        super();
    }

    public ProofByContradiction(Interval interval) {
        super();
        this.interval = interval;
    }

    @Override
    public boolean hasCompleteInfo() {
        return interval != null;
    }

    @Override
    public void updateReference(int index, String newValue) {
        if (index < 1 || index > 1) throw new IllegalArgumentException();

        if (index == 1) {
            try {
                interval = ReferenceParser.parseIntervalReference(newValue);
            } catch (NumberFormatException e) {
                interval = null;
                throw new NumberFormatException();
            }
        }
    }

    @Override
    public boolean verifyReferences(Box data, int rowIndex) {
        if (data.isInScopeOf(interval, rowIndex) == false) return false;
        Formula intervalEndFormula = data.getRow(interval.endIndex).getFormula();
        if (!(intervalEndFormula instanceof Contradiction)) {
            return false;
        }
        Formula intervalStartFormula = data.getRow(interval.startIndex).getFormula();
        return (intervalStartFormula instanceof Negation);
    }

    @Override
    public boolean verifyRow(Box data, int rowIndex) {
        Formula intervalStartFormula = data.getRow(interval.startIndex).getFormula();
        Negation start = (Negation) intervalStartFormula;
        Formula RowToVerifyFormula = data.getRow(rowIndex).getFormula();
        return start.formula.equals(RowToVerifyFormula);
    }

    @Override
    public Formula generateRow(Box data) {
        Formula intervalStartFormula = data.getRow(interval.startIndex).getFormula();
        Negation start = (Negation) intervalStartFormula;
        return start.formula;
    }

    @Override
    public String toString() {
        return String.format("PBC, %s", interval);
    }
=======
public class ProofByContradiction implements Rule{

	private Interval interval;

	public ProofByContradiction() {
		super();
	}

	public ProofByContradiction(Interval interval) {
		super();
		this.interval = interval;
	}

	@Override
	public boolean hasCompleteInfo() {
		return interval != null;
	}

	@Override
	public void updateReference(int index, String newValue) {
		if(index < 1 || index > 1) throw new IllegalArgumentException();

		if(index == 1){
			try{
				interval = ReferenceParser.parseIntervalReference(newValue);
			}
			catch(NumberFormatException e){
				interval = null;
				throw new NumberFormatException();
			}
		}
	}

	@Override
	public String toString(){
		return String.format("PBC (%s)", interval);
	}

	@Override
	public boolean verify(Box data, int rowIndex) {

		//check the interval in scope
		if(data.isInScopeOf(interval, rowIndex) == false ) return false;

		//check if the end expression in the interval is a contradiction
		Formula intervalEndFormula = data.getRow(interval.endIndex).getFormula();
		if ( !(intervalEndFormula instanceof Contradiction) ) {
			return false;
		}

		Formula intervalStartFormula = data.getRow(interval.startIndex).getFormula();
		if (!(intervalStartFormula instanceof Negation))
			return false;
		Negation start = (Negation) intervalStartFormula;
		Formula RowToVerifyFormula = data.getRow(rowIndex).getFormula();
		if (!(start.formula.equals(RowToVerifyFormula)))
			return false;
		return true;
	}

	@Override
	public Formula generateFormula(Box data, int rowIndex) {
		//check the interval in scope
		if(data.isInScopeOf(interval, rowIndex) == false ) return null;

		//check if the end expression in the interval is a contradiction
		Formula intervalEndFormula = data.getRow(interval.endIndex).getFormula();
		if ( !(intervalEndFormula instanceof Contradiction) ) {
			return null;
		}

		Formula intervalStartFormula = data.getRow(interval.startIndex).getFormula();
		if (!(intervalStartFormula instanceof Negation))
			return null;
		Negation start = (Negation) intervalStartFormula;
		return start.formula;
	}

	@Override
	public String[] getReferenceStrings() {
		String ref1 = interval == null ? "" : (interval.startIndex+1)+"-"+(interval.endIndex+1);
		return new String[]{ref1};
	}

	@Override
	public String getDisplayName() {
		return "PBC";
	}

>>>>>>> e6ac5f23
}<|MERGE_RESOLUTION|>--- conflicted
+++ resolved
@@ -5,7 +5,7 @@
 import model.formulas.Formula;
 import model.formulas.Negation;
 
-<<<<<<< HEAD
+
 public class ProofByContradiction extends Rule {
 
     private Interval interval;
@@ -68,86 +68,8 @@
     public String toString() {
         return String.format("PBC, %s", interval);
     }
-=======
-public class ProofByContradiction implements Rule{
-
-	private Interval interval;
-
-	public ProofByContradiction() {
-		super();
-	}
-
-	public ProofByContradiction(Interval interval) {
-		super();
-		this.interval = interval;
-	}
-
-	@Override
-	public boolean hasCompleteInfo() {
-		return interval != null;
-	}
-
-	@Override
-	public void updateReference(int index, String newValue) {
-		if(index < 1 || index > 1) throw new IllegalArgumentException();
-
-		if(index == 1){
-			try{
-				interval = ReferenceParser.parseIntervalReference(newValue);
-			}
-			catch(NumberFormatException e){
-				interval = null;
-				throw new NumberFormatException();
-			}
-		}
-	}
-
-	@Override
-	public String toString(){
-		return String.format("PBC (%s)", interval);
-	}
-
-	@Override
-	public boolean verify(Box data, int rowIndex) {
-
-		//check the interval in scope
-		if(data.isInScopeOf(interval, rowIndex) == false ) return false;
-
-		//check if the end expression in the interval is a contradiction
-		Formula intervalEndFormula = data.getRow(interval.endIndex).getFormula();
-		if ( !(intervalEndFormula instanceof Contradiction) ) {
-			return false;
-		}
-
-		Formula intervalStartFormula = data.getRow(interval.startIndex).getFormula();
-		if (!(intervalStartFormula instanceof Negation))
-			return false;
-		Negation start = (Negation) intervalStartFormula;
-		Formula RowToVerifyFormula = data.getRow(rowIndex).getFormula();
-		if (!(start.formula.equals(RowToVerifyFormula)))
-			return false;
-		return true;
-	}
-
-	@Override
-	public Formula generateFormula(Box data, int rowIndex) {
-		//check the interval in scope
-		if(data.isInScopeOf(interval, rowIndex) == false ) return null;
-
-		//check if the end expression in the interval is a contradiction
-		Formula intervalEndFormula = data.getRow(interval.endIndex).getFormula();
-		if ( !(intervalEndFormula instanceof Contradiction) ) {
-			return null;
-		}
-
-		Formula intervalStartFormula = data.getRow(interval.startIndex).getFormula();
-		if (!(intervalStartFormula instanceof Negation))
-			return null;
-		Negation start = (Negation) intervalStartFormula;
-		return start.formula;
-	}
-
-	@Override
+    
+    @Override
 	public String[] getReferenceStrings() {
 		String ref1 = interval == null ? "" : (interval.startIndex+1)+"-"+(interval.endIndex+1);
 		return new String[]{ref1};
@@ -157,6 +79,4 @@
 	public String getDisplayName() {
 		return "PBC";
 	}
-
->>>>>>> e6ac5f23
 }