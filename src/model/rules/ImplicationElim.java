--- conflicted
+++ resolved
@@ -52,7 +52,6 @@
         return true;
     }
 
-<<<<<<< HEAD
     @Override
     public boolean verifyRow(Box data, int rowIndex) {
         Formula referencedRow2 = data.getRow(rowRef2).getFormula();
@@ -71,12 +70,7 @@
     public String toString() {
         return String.format("→e, %s, %s", rowRef1 == null ? "" : new Integer(rowRef1+1), rowRef2 == null ? "" : new Integer(rowRef2+1));
     }
-=======
-	@Override
-	public String toString(){
-		return "→E "+rowRef1+", "+rowRef2;
-	}
-	
+    
 	@Override
 	public String[] getReferenceStrings() {
 		String ref1 = rowRef1 == null ? "" : (rowRef1+1)+"";
@@ -88,6 +82,5 @@
 	public String getDisplayName() {
 		return "→E";
 	}
->>>>>>> e6ac5f23
 
 }