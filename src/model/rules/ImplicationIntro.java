--- conflicted
+++ resolved
@@ -68,17 +68,10 @@
         return premiseInterval != null;
     }
 
-<<<<<<< HEAD
     @Override
     public String toString() {
         return String.format("→i, %s", premiseInterval);
     }
-=======
-		//do we have the needed premises/references to make the deduction?
-		Formula assumption      = data.getRow( premiseInterval.startIndex ).getFormula();
-		Formula conclusionOfBox = data.getRow( premiseInterval.endIndex ).getFormula();
-		return new Implication(assumption, conclusionOfBox);
-	}
 	
 	@Override
 	public String[] getReferenceStrings() {
@@ -90,5 +83,4 @@
 	public String getDisplayName() {
 		return "→I";
 	}
->>>>>>> e6ac5f23
 }