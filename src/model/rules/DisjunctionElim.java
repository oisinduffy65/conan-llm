--- conflicted
+++ resolved
@@ -4,7 +4,6 @@
 import model.formulas.Disjunction;
 import model.formulas.Formula;
 
-<<<<<<< HEAD
 public class DisjunctionElim extends Rule {
 
     private Integer rowRef;
@@ -122,159 +121,8 @@
         Formula interval1EndFormula = data.getRow(interval1.endIndex).getFormula();
         return interval1EndFormula;
     }
-=======
-public class DisjunctionElim implements Rule{
-
-	private Integer rowRef;
-	private Interval interval1;
-	private Interval interval2;
-
-	public DisjunctionElim() {
-		super();
-	}
-
-	public DisjunctionElim(Integer rowRef, Interval interval1, Interval interval2) {
-		super();
-		this.rowRef = rowRef;
-		this.interval1 = interval1;
-		this.interval2 = interval2;
-	}
-
-	@Override
-	public boolean hasCompleteInfo() {
-		return rowRef != null && interval1 != null && interval2 != null;
-	}
-
-	/**
-	 * Updates the values for the three rule prompts. 
-	 * @param index: the index for the rule prompt box.
-	 * @param newValue: the new value for that specific rule prompt box. 
-	 */
-	@Override
-	public void updateReference(int index, String newValue) {
-		if(index < 1 || index > 3) throw new IllegalArgumentException();
-
-		if(index == 1){
-			try{
-				rowRef = ReferenceParser.parseIntegerReference(newValue);
-			}
-			catch(NumberFormatException e){
-				rowRef = null;
-				throw new NumberFormatException();
-			}
-		} else if (index == 2){
-			try{
-				interval1 = ReferenceParser.parseIntervalReference(newValue);
-			}
-			catch(NumberFormatException e){
-				interval1 = null;
-				throw new NumberFormatException();
-			}
-		} else {
-			try{
-				interval2 = ReferenceParser.parseIntervalReference(newValue);
-			}
-			catch(NumberFormatException e){
-				interval2 = null;
-				throw new NumberFormatException();
-			}
-		}
-	}
-	
-	@Override
-	public String toString(){
-		//behövs något liknande här? 
-		//String p1 = premise1 == null ? "" : premise1.toString();
-		
-		return String.format("∨E (%s) (%s) (%s)", rowRef, interval1, interval2);
-	}
-
-	@Override
-	public boolean verify(Box data, int rowIndex) {
-		
-		//check the row and the two intervals in scope
-		if(data.isInScopeOf(rowRef, rowIndex) == false ) return false;
-		if(data.isInScopeOf(interval1, rowIndex) == false ) return false;
-		if(data.isInScopeOf(interval2, rowIndex) == false ) return false;
-		
-		//check if the expression in the referenced row is an or-statement
-		Formula referencedRowFormula = data.getRow(rowRef).getFormula();
-		if( !(referencedRowFormula instanceof Disjunction) ) {
-			return false;
-		}
-		
-		//save the rhs and lhs of the disjunction expression in the row
-		Disjunction disj = (Disjunction)referencedRowFormula;
-		Formula lhsDisj = disj.lhs;
-		Formula rhsDisj = disj.rhs;
-		
-		//check if the start expression in the referenced interval1 and interval2 is correct  
-		Formula interval1StartFormula = data.getRow(interval1.startIndex).getFormula();	
-		Formula interval2StartFormula = data.getRow(interval2.startIndex).getFormula();
-		if(!interval1StartFormula.equals(lhsDisj) && !interval1StartFormula.equals(rhsDisj)) {
-			return false;
-		} else if(interval1StartFormula.equals(lhsDisj)) {
-			if (!interval2StartFormula.equals(rhsDisj)) {
-				return false;
-			}
-		} else if(interval1StartFormula.equals(rhsDisj)) {
-			if (!interval2StartFormula.equals(lhsDisj)) {
-				return false;
-			}
-		}
-		
-		//check if the end expression in the referenced interval1 and interval2 is correct
-		Formula interval1EndFormula = data.getRow(interval1.endIndex).getFormula();	
-		Formula interval2EndFormula = data.getRow(interval2.endIndex).getFormula();
-		if (!(interval1EndFormula.equals(data.getRow(rowIndex).getFormula()) &&
-				interval2EndFormula.equals(data.getRow(rowIndex).getFormula()))) {
-			return false;
-		}
-		return true;
-	}
-
-	@Override
-	public Formula generateFormula(Box data, int rowIndex) {
-		//check the row and the two intervals in scope
-		if(data.isInScopeOf(rowRef, rowIndex) == false ) return null;
-		if(data.isInScopeOf(interval1, rowIndex) == false ) return null;
-		if(data.isInScopeOf(interval2, rowIndex) == false ) return null;
-
-		//check if the expression in the referenced row is an or-statement
-		Formula referencedRowFormula = data.getRow(rowRef).getFormula();
-		if( !(referencedRowFormula instanceof Disjunction) ) {
-		    return null;
-		}
-
-		//save the rhs and lhs of the disjunction expression in the row
-		Disjunction disj = (Disjunction)referencedRowFormula;
-		Formula lhsDisj = disj.lhs;
-		Formula rhsDisj = disj.rhs;
-
-		//check if the start expression in the referenced interval1 and interval2 is correct
-		Formula interval1StartFormula = data.getRow(interval1.startIndex).getFormula();
-		Formula interval2StartFormula = data.getRow(interval2.startIndex).getFormula();
-		if(!interval1StartFormula.equals(lhsDisj) && !interval1StartFormula.equals(rhsDisj)) {
-		    return null;
-		} else if(interval1StartFormula.equals(lhsDisj)) {
-			if (!interval2StartFormula.equals(rhsDisj)) {
-			    return null;
-			}
-		} else if(interval1StartFormula.equals(rhsDisj)) {
-			if (!interval2StartFormula.equals(lhsDisj)) {
-			    return null;
-			}
-		}
-
-		//check if the end expression in the referenced interval1 and interval2 is correct
-		Formula interval1EndFormula = data.getRow(interval1.endIndex).getFormula();
-		Formula interval2EndFormula = data.getRow(interval2.endIndex).getFormula();
-		if (!interval1EndFormula.equals(interval2EndFormula))
-			return null;
-		return interval1EndFormula;
-	}
-	
-	@Override
+    
+    @Override
 	public String[] getReferenceStrings() {
 		String ref1 = rowRef == null ? "" :(rowRef+1)+"";
 		String ref2 = interval1 == null ? "" : (interval1.startIndex+1)+"-"+(interval1.endIndex+1);
@@ -286,6 +134,4 @@
 	public String getDisplayName() {
 		return "∨E";
 	}
->>>>>>> e6ac5f23
-
 }