package model.rules;

import model.Box;
import model.formulas.Formula;
import model.formulas.Implication;
import model.formulas.Negation;

public class ModusTollens extends Rule {

    private Integer rowRef1;
    private Integer rowRef2;

    @Override
    public boolean hasCompleteInfo() {
        return rowRef1 != null && rowRef2 != null;
    }

    @Override
    public void updateReference(int index, String newValue) {
        if (index < 1 || index > 2) throw new IllegalArgumentException();

        if (index == 1) {
            try {
                rowRef1 = ReferenceParser.parseIntegerReference(newValue);
            } catch (NumberFormatException e) {
                rowRef1 = null;
                throw new NumberFormatException();
            }
        } else {//index == 2
            try {
                rowRef2 = ReferenceParser.parseIntegerReference(newValue);
            } catch (NumberFormatException e) {
                rowRef2 = null;
                throw new NumberFormatException();
            }
        }
    }

    @Override
    public boolean verifyReferences(Box data, int rowIndex) {
        if (!(data.isInScopeOf(rowRef1, rowIndex))) return false;
        if (!(data.isInScopeOf(rowRef2, rowIndex))) return false;
        Formula referencedRow1 = data.getRow(rowRef1).getFormula();
        Formula referencedRow2 = data.getRow(rowRef2).getFormula();
        if (!(referencedRow2 instanceof Implication)) return false;
        if (!(referencedRow1 instanceof Negation)) return false;
        return true;
    }

    @Override
    public boolean verifyRow(Box data, int rowIndex) {
        Formula referencedRow2 = data.getRow(rowRef2).getFormula();
        Implication implRef = (Implication) referencedRow2;
        Formula result = data.getRow(rowIndex).getFormula();
        if (result instanceof Negation == false) return false;
        Negation negResult = (Negation) result;
        return implRef.lhs.equals(negResult.formula);
    }

    @Override
    public Formula generateRow(Box data) {
        Formula referencedRow2 = data.getRow(rowRef2).getFormula();
        Implication implRef = (Implication) referencedRow2;
        return new Negation(implRef.lhs);
    }

<<<<<<< HEAD
    @Override
    public String toString() {
        return String.format("MT, %s, %s", rowRef1 == null ? "" : new Integer(rowRef1+1), rowRef2 == null ? "" : new Integer(rowRef2+1));
    }
=======
	@Override
	public String toString(){
		return "MT "+rowRef1+", "+rowRef2;
	}
	
	@Override
	public String[] getReferenceStrings() {
		String ref1 = rowRef1 == null ? "" : (rowRef1+1)+"";
		String ref2 = rowRef2 == null ? "" : (rowRef2+1)+"";
		return new String[]{ref1, ref2};
	}

	@Override
	public String getDisplayName() {
		return "MT";
	}
>>>>>>> e6ac5f23

}<|MERGE_RESOLUTION|>--- conflicted
+++ resolved
@@ -64,16 +64,10 @@
         return new Negation(implRef.lhs);
     }
 
-<<<<<<< HEAD
     @Override
     public String toString() {
         return String.format("MT, %s, %s", rowRef1 == null ? "" : new Integer(rowRef1+1), rowRef2 == null ? "" : new Integer(rowRef2+1));
     }
-=======
-	@Override
-	public String toString(){
-		return "MT "+rowRef1+", "+rowRef2;
-	}
 	
 	@Override
 	public String[] getReferenceStrings() {
@@ -86,6 +80,5 @@
 	public String getDisplayName() {
 		return "MT";
 	}
->>>>>>> e6ac5f23
 
 }