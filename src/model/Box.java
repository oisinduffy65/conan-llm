--- conflicted
+++ resolved
@@ -350,11 +350,8 @@
 	}
 	
 	public void fillList(ArrayList<ProofListener.RowInfo> list){
-<<<<<<< HEAD
 		boolean startOfBox = ! isTopLevelBox();
-=======
-		boolean startOfBox = this.isTopLevelBox() ? false : true;
->>>>>>> d9940d02
+
 		for(ProofEntry entry : this.entries){
 			if(entry instanceof Box){
 				((Box)entry).fillList(list);
