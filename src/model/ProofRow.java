--- conflicted
+++ resolved
@@ -56,52 +56,6 @@
     public Rule getRule() {
         return this.rule;
     }
-<<<<<<< HEAD
-    public List<Box> getBoxes(){
-    	return boxes;
-    }
-    
-    /**
-     * TODO: explain what the method does
-     * @return
-     */
-    public Box getInnermostOpenBox(){
-    	Stack<Box> stack = new Stack<Box>();
-    	assert(getBoxes().get(0).isOpen());//top-level box should always be open
-    	for(Box box : getBoxes()){
-    		stack.push(box);
-    	}
-    	while(stack.isEmpty() == false){
-    		Box box = stack.pop();
-    		if(box.isOpen()){
-    			return box;
-    		}
-    	}
-    	throw new RuntimeException("No open box in this row");
-    }
-    
-    
-    /**
-     * returns a new list with the open boxes that contains this row
-     * @return
-     */
-    public List<Box> getOpenBoxes(){
-    	List<Box> openBoxes = new ArrayList<Box>();
-    	boolean noMoreOpenBoxes = false; // for debugging/assertion
-    	for(Box box : boxes){
-    		if(box.isOpen()){
-    			assert( noMoreOpenBoxes == false);
-    			openBoxes.add(box);
-    		}
-    		else{
-    			//if this box is closed, all boxes inside it should be too.
-    			noMoreOpenBoxes = true;
-    		}
-    	}
-    	return openBoxes;
-    }
-=======
->>>>>>> 6f6ac39f
     
     @Override //TODO: also represent the rule...
     public String toString(){
